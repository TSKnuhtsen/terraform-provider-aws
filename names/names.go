--- conflicted
+++ resolved
@@ -71,11 +71,8 @@
 	KinesisEndpointID                    = "kinesis"
 	LambdaEndpointID                     = "lambda"
 	LexV2ModelsEndpointID                = "models-v2-lex"
-<<<<<<< HEAD
 	M2EndpointID                         = "m2"
-=======
 	MediaConvertEndpointID               = "mediaconvert"
->>>>>>> 36d2a70a
 	MediaLiveEndpointID                  = "medialive"
 	MQEndpointID                         = "mq"
 	ObservabilityAccessManagerEndpointID = "oam"

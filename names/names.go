--- conflicted
+++ resolved
@@ -81,11 +81,8 @@
 	EventsEndpointID                     = "events"
 	EvidentlyEndpointID                  = "evidently"
 	FMSEndpointID                        = "fms"
-<<<<<<< HEAD
+        FSxEndpointID                        = "fsx"
 	GameLiftEndpointID                   = "gamelift"
-=======
-	FSxEndpointID                        = "fsx"
->>>>>>> 5c2b9db2
 	GrafanaEndpointID                    = "grafana"
 	GlueEndpointID                       = "glue"
 	IVSEndpointID                        = "ivs"

// Copyright (c) HashiCorp, Inc.
// SPDX-License-Identifier: MPL-2.0

// Package names provides constants for AWS service names that are used as keys
// for the endpoints slice in internal/conns/conns.go. The package also exposes
// access to data found in the data/names_data.hcl file, which provides additional
// service-related name information.
//
// Consumers of the names package include the conns package
// (internal/conn/conns.go), the provider package
// (internal/provider/provider.go), generators, and the skaff tool.
//
// It is very important that information in the data/names_data.hcl be exactly
// correct because the Terrform AWS Provider relies on the information to
// function correctly.
package names

import (
	"fmt"
	"log"
	"slices"
	"strings"

	"github.com/hashicorp/terraform-provider-aws/names/data"
)

// Endpoint constants defined by the AWS SDK v1 but not defined in the AWS SDK v2.
const (
	ACMPCAEndpointID                     = "acm-pca"
	AMPEndpointID                        = "aps"
	APIGatewayID                         = "apigateway"
	APIGatewayV2EndpointID               = "apigateway"
	AccessAnalyzerEndpointID             = "access-analyzer"
	AmplifyEndpointID                    = "amplify"
	AppConfigEndpointID                  = "appconfig"
	AppFabricEndpointID                  = "appfabric"
	AppIntegrationsEndpointID            = "app-integrations"
	AppMeshEndpointID                    = "appmesh"
	AppStreamEndpointID                  = "appstream2"
	AppSyncEndpointID                    = "appsync"
	ApplicationAutoscalingEndpointID     = "application-autoscaling"
	ApplicationInsightsEndpointID        = "applicationinsights"
	AthenaEndpointID                     = "athena"
	AuditManagerEndpointID               = "auditmanager"
	AutoScalingPlansEndpointID           = "autoscaling-plans"
	BCMDataExportsEndpointID             = "bcm-data-exports"
	BackupEndpointID                     = "backup"
	BatchEndpointID                      = "batch"
	BedrockAgentEndpointID               = "bedrockagent"
	BedrockEndpointID                    = "bedrock"
	BudgetsEndpointID                    = "budgets"
	ChimeEndpointID                      = "chime"
	ChimeSDKMediaPipelinesEndpointID     = "media-pipelines-chime"
	ChimeSDKVoiceEndpointID              = "voice-chime"
	Cloud9EndpointID                     = "cloud9"
	CloudFormationEndpointID             = "cloudformation"
	CloudFrontEndpointID                 = "cloudfront"
	CloudSearchEndpointID                = "cloudsearch"
	CloudWatchEndpointID                 = "monitoring"
	CodeArtifactEndpointID               = "codeartifact"
	CodeGuruReviewerEndpointID           = "codeguru-reviewer"
	CodeStarConnectionsEndpointID        = "codestar-connections"
	CognitoIdentityEndpointID            = "cognito-identity"
	ComprehendEndpointID                 = "comprehend"
	ConfigServiceEndpointID              = "config"
	DataExchangeEndpointID               = "dataexchange"
	DataPipelineEndpointID               = "datapipeline"
	DetectiveEndpointID                  = "api.detective"
	DeviceFarmEndpointID                 = "devicefarm"
	DevOpsGuruEndpointID                 = "devops-guru"
	DLMEndpointID                        = "dlm"
	ECREndpointID                        = "api.ecr"
	ECSEndpointID                        = "ecs"
	EFSEndpointID                        = "elasticfilesystem"
	EKSEndpointID                        = "eks"
	ELBEndpointID                        = "elasticloadbalancing"
	EMREndpointID                        = "elasticmapreduce"
	ElasticTranscoderEndpointID          = "elastictranscoder"
	ElastiCacheEndpointID                = "elasticache"
	EventsEndpointID                     = "events"
	EvidentlyEndpointID                  = "evidently"
	FMSEndpointID                        = "fms"
	FSxEndpointID                        = "fsx"
	GrafanaEndpointID                    = "grafana"
	GlueEndpointID                       = "glue"
	IVSEndpointID                        = "ivs"
	IVSChatEndpointID                    = "ivschat"
	IdentityStoreEndpointID              = "identitystore"
	Inspector2EndpointID                 = "inspector2"
<<<<<<< HEAD
	ImageBuilderEndpointID               = "imagebuilder"
	InternetMonitorEndpointID            = "internetmonitor"
	IVSChatEndpointID                    = "ivschat"
=======
	KMSEndpointID                        = "kms"
	KafkaConnectEndpointID               = "kafkaconnect"
>>>>>>> d5a0a582
	KendraEndpointID                     = "kendra"
	LambdaEndpointID                     = "lambda"
	LexV2ModelsEndpointID                = "models-v2-lex"
	M2EndpointID                         = "m2"
	MQEndpointID                         = "mq"
	MediaConvertEndpointID               = "mediaconvert"
	MediaLiveEndpointID                  = "medialive"
	ObservabilityAccessManagerEndpointID = "oam"
	OpenSearchIngestionEndpointID        = "osis"
	OpenSearchServerlessEndpointID       = "aoss"
	PaymentCryptographyEndpointID        = "paymentcryptography"
	PipesEndpointID                      = "pipes"
	PollyEndpointID                      = "polly"
	QLDBEndpointID                       = "qldb"
	RUMEndpointID                        = "rum"
	RedshiftEndpointID                   = "redshift"
	RedshiftServerlessEndpointID         = "redshift-serverless"
	RekognitionEndpointID                = "rekognition"
	ResourceExplorer2EndpointID          = "resource-explorer-2"
	RolesAnywhereEndpointID              = "rolesanywhere"
	Route53DomainsEndpointID             = "route53domains"
	SSMEndpointID                        = "ssm"
	SSMIncidentsEndpointID               = "ssm-incidents"
	SSOAdminEndpointID                   = "sso"
	STSEndpointID                        = "sts"
	SchedulerEndpointID                  = "scheduler"
	SchemasEndpointID                    = "schemas"
	ServiceCatalogAppRegistryEndpointID  = "servicecatalog-appregistry"
	ServiceDiscoveryEndpointID           = "servicediscovery"
	ServiceQuotasEndpointID              = "servicequotas"
	ShieldEndpointID                     = "shield"
	TranscribeEndpointID                 = "transcribe"
	TransferEndpointID                   = "transfer"
	VPCLatticeEndpointID                 = "vpc-lattice"
	VerifiedPermissionsEndpointID        = "verifiedpermissions"
	WAFEndpointID                        = "waf"
	WAFRegionalEndpointID                = "waf-regional"
	DataZoneEndpointID                   = "datazone"
)

// These should move to aws-sdk-go-base.
// See https://github.com/hashicorp/aws-sdk-go-base/issues/649.
const (
	ChinaPartitionID      = "aws-cn"     // AWS China partition.
	ISOPartitionID        = "aws-iso"    // AWS ISO (US) partition.
	ISOBPartitionID       = "aws-iso-b"  // AWS ISOB (US) partition.
	ISOEPartitionID       = "aws-iso-e"  // AWS ISOE (Europe) partition.
	ISOFPartitionID       = "aws-iso-f"  // AWS ISOF partition.
	StandardPartitionID   = "aws"        // AWS Standard partition.
	USGovCloudPartitionID = "aws-us-gov" // AWS GovCloud (US) partition.
)

const (
	// AWS Standard partition's regions.
	GlobalRegionID = "aws-global" // AWS Standard global region.

	AFSouth1RegionID     = "af-south-1"     // Africa (Cape Town).
	APEast1RegionID      = "ap-east-1"      // Asia Pacific (Hong Kong).
	APNortheast1RegionID = "ap-northeast-1" // Asia Pacific (Tokyo).
	APNortheast2RegionID = "ap-northeast-2" // Asia Pacific (Seoul).
	APNortheast3RegionID = "ap-northeast-3" // Asia Pacific (Osaka).
	APSouth1RegionID     = "ap-south-1"     // Asia Pacific (Mumbai).
	APSouth2RegionID     = "ap-south-2"     // Asia Pacific (Hyderabad).
	APSoutheast1RegionID = "ap-southeast-1" // Asia Pacific (Singapore).
	APSoutheast2RegionID = "ap-southeast-2" // Asia Pacific (Sydney).
	APSoutheast3RegionID = "ap-southeast-3" // Asia Pacific (Jakarta).
	APSoutheast4RegionID = "ap-southeast-4" // Asia Pacific (Melbourne).
	CACentral1RegionID   = "ca-central-1"   // Canada (Central).
	CAWest1RegionID      = "ca-west-1"      // Canada West (Calgary).
	EUCentral1RegionID   = "eu-central-1"   // Europe (Frankfurt).
	EUCentral2RegionID   = "eu-central-2"   // Europe (Zurich).
	EUNorth1RegionID     = "eu-north-1"     // Europe (Stockholm).
	EUSouth1RegionID     = "eu-south-1"     // Europe (Milan).
	EUSouth2RegionID     = "eu-south-2"     // Europe (Spain).
	EUWest1RegionID      = "eu-west-1"      // Europe (Ireland).
	EUWest2RegionID      = "eu-west-2"      // Europe (London).
	EUWest3RegionID      = "eu-west-3"      // Europe (Paris).
	ILCentral1RegionID   = "il-central-1"   // Israel (Tel Aviv).
	MECentral1RegionID   = "me-central-1"   // Middle East (UAE).
	MESouth1RegionID     = "me-south-1"     // Middle East (Bahrain).
	SAEast1RegionID      = "sa-east-1"      // South America (Sao Paulo).
	USEast1RegionID      = "us-east-1"      // US East (N. Virginia).
	USEast2RegionID      = "us-east-2"      // US East (Ohio).
	USWest1RegionID      = "us-west-1"      // US West (N. California).
	USWest2RegionID      = "us-west-2"      // US West (Oregon).

	// AWS China partition's regions.
	CNNorth1RegionID     = "cn-north-1"     // China (Beijing).
	CNNorthwest1RegionID = "cn-northwest-1" // China (Ningxia).

	// AWS GovCloud (US) partition's regions.
	USGovEast1RegionID = "us-gov-east-1" // AWS GovCloud (US-East).
	USGovWest1RegionID = "us-gov-west-1" // AWS GovCloud (US-West).

	// AWS ISO (US) partition's regions.
	USISOEast1RegionID = "us-iso-east-1" // US ISO East.
	USISOWest1RegionID = "us-iso-west-1" // US ISO WEST.

	// AWS ISOB (US) partition's regions.
	USISOBEast1RegionID = "us-isob-east-1" // US ISOB East (Ohio).

	// AWS ISOF partition's regions.
	EUISOEWest1RegionID = "eu-isoe-west-1" // EU ISOE West.
)

var allRegionIDs = []string{
	AFSouth1RegionID,
	APEast1RegionID,
	APNortheast1RegionID,
	APNortheast2RegionID,
	APNortheast3RegionID,
	APSouth1RegionID,
	APSouth2RegionID,
	APSoutheast1RegionID,
	APSoutheast2RegionID,
	APSoutheast3RegionID,
	APSoutheast4RegionID,
	CACentral1RegionID,
	CAWest1RegionID,
	EUCentral1RegionID,
	EUCentral2RegionID,
	EUNorth1RegionID,
	EUSouth1RegionID,
	EUSouth2RegionID,
	EUWest1RegionID,
	EUWest2RegionID,
	EUWest3RegionID,
	ILCentral1RegionID,
	MECentral1RegionID,
	MESouth1RegionID,
	SAEast1RegionID,
	USEast1RegionID,
	USEast2RegionID,
	USWest1RegionID,
	USWest2RegionID,
	CNNorth1RegionID,
	CNNorthwest1RegionID,
	USGovEast1RegionID,
	USGovWest1RegionID,
	USISOEast1RegionID,
	USISOWest1RegionID,
	USISOBEast1RegionID,
	EUISOEWest1RegionID,
}

func Regions() []string {
	return slices.Clone(allRegionIDs)
}

func DNSSuffixForPartition(partition string) string {
	switch partition {
	case "":
		return ""
	case ChinaPartitionID:
		return "amazonaws.com.cn"
	case ISOPartitionID:
		return "c2s.ic.gov"
	case ISOBPartitionID:
		return "sc2s.sgov.gov"
	case ISOEPartitionID:
		return "cloud.adc-e.uk"
	case ISOFPartitionID:
		return "csp.hci.ic.gov"
	default:
		return "amazonaws.com"
	}
}

func ServicePrincipalSuffixForPartition(partition string) string {
	switch partition {
	case ChinaPartitionID:
		return "amazonaws.com.cn"
	case ISOPartitionID:
		return "c2s.ic.gov"
	case ISOBPartitionID:
		return "sc2s.sgov.gov"
	default:
		return "amazonaws.com"
	}
}

// SPN region unique taken from
// https://github.com/aws/aws-cdk/blob/main/packages/aws-cdk-lib/region-info/lib/default.ts
func ServicePrincipalNameForPartition(service string, partition string) string {
	if service != "" && partition != StandardPartitionID {
		switch partition {
		case ISOPartitionID:
			switch service {
			case "cloudhsm",
				"config",
				"logs",
				"workspaces":
				return DNSSuffixForPartition(partition)
			}
		case ISOBPartitionID:
			switch service {
			case "dms",
				"logs":
				return DNSSuffixForPartition(partition)
			}
		case ChinaPartitionID:
			switch service {
			case "codedeploy",
				"elasticmapreduce",
				"logs":
				return DNSSuffixForPartition(partition)
			}
		}
	}

	return "amazonaws.com"
}

func IsOptInRegion(region string) bool {
	switch region {
	case AFSouth1RegionID,
		APEast1RegionID, APSouth2RegionID,
		APSoutheast3RegionID, APSoutheast4RegionID,
		CAWest1RegionID,
		EUCentral2RegionID,
		EUSouth1RegionID, EUSouth2RegionID,
		ILCentral1RegionID,
		MECentral1RegionID,
		MESouth1RegionID:
		return true
	default:
		return false
	}
}

func PartitionForRegion(region string) string {
	switch region {
	case "":
		return ""
	case CNNorth1RegionID, CNNorthwest1RegionID:
		return ChinaPartitionID
	case USISOEast1RegionID, USISOWest1RegionID:
		return ISOPartitionID
	case USISOBEast1RegionID:
		return ISOBPartitionID
	case EUISOEWest1RegionID:
		return ISOEPartitionID
	case USGovEast1RegionID, USGovWest1RegionID:
		return USGovCloudPartitionID
	default:
		return StandardPartitionID
	}
}

// ReverseDNS switches a DNS hostname to reverse DNS and vice-versa.
func ReverseDNS(hostname string) string {
	parts := strings.Split(hostname, ".")

	for i, j := 0, len(parts)-1; i < j; i, j = i+1, j-1 {
		parts[i], parts[j] = parts[j], parts[i]
	}

	return strings.Join(parts, ".")
}

// Type ServiceDatum corresponds closely to attributes and blocks in `data/names_data.hcl` and are
// described in detail in README.md.
type serviceDatum struct {
	Aliases            []string
	AWSServiceEnvVar   string
	Brand              string
	ClientSDKV1        bool
	DeprecatedEnvVar   string
	GoV1ClientTypeName string
	HumanFriendly      string
	ProviderNameUpper  string
	SDKID              string
	TFAWSEnvVar        string
}

// serviceData key is the AWS provider service package
var serviceData map[string]serviceDatum

func init() {
	serviceData = make(map[string]serviceDatum)

	// Data from names_data.hcl
	if err := readHCLIntoServiceData(); err != nil {
		log.Fatalf("reading HCL into service data: %s", err)
	}
}

func readHCLIntoServiceData() error {
	// names_data.hcl is dynamically embedded so changes, additions should be made
	// there also

	d, err := data.ReadAllServiceData()
	if err != nil {
		return fmt.Errorf("reading HCL into service data: %w", err)
	}

	for _, l := range d {
		if l.Exclude() {
			continue
		}

		if l.NotImplemented() && !l.EndpointOnly() {
			continue
		}

		p := l.ProviderPackage()

		sd := serviceDatum{
			AWSServiceEnvVar:   l.AWSServiceEnvVar(),
			Brand:              l.Brand(),
			ClientSDKV1:        l.ClientSDKV1(),
			DeprecatedEnvVar:   l.DeprecatedEnvVar(),
			GoV1ClientTypeName: l.GoV1ClientTypeName(),
			HumanFriendly:      l.HumanFriendly(),
			ProviderNameUpper:  l.ProviderNameUpper(),
			SDKID:              l.SDKID(),
			TFAWSEnvVar:        l.TFAWSEnvVar(),
		}

		a := []string{p}

		if len(l.Aliases()) > 0 {
			a = append(a, l.Aliases()...)
		}

		sd.Aliases = a

		serviceData[p] = sd
	}

	return nil
}

func ProviderPackageForAlias(serviceAlias string) (string, error) {
	for k, v := range serviceData {
		for _, hclKey := range v.Aliases {
			if serviceAlias == hclKey {
				return k, nil
			}
		}
	}

	return "", fmt.Errorf("unable to find service for service alias %s", serviceAlias)
}

func ProviderPackages() []string {
	keys := make([]string, len(serviceData))

	i := 0
	for k := range serviceData {
		keys[i] = k
		i++
	}

	return keys
}

func Aliases() []string {
	keys := make([]string, 0)

	for _, v := range serviceData {
		keys = append(keys, v.Aliases...)
	}

	return keys
}

type Endpoint struct {
	ProviderPackage string
	Aliases         []string
}

func Endpoints() []Endpoint {
	endpoints := make([]Endpoint, 0, len(serviceData))

	for k, v := range serviceData {
		ep := Endpoint{
			ProviderPackage: k,
		}
		if len(v.Aliases) > 1 {
			ep.Aliases = v.Aliases[1:]
		}
		endpoints = append(endpoints, ep)
	}

	return endpoints
}

func ProviderNameUpper(service string) (string, error) {
	if v, ok := serviceData[service]; ok {
		return v.ProviderNameUpper, nil
	}

	return "", fmt.Errorf("no service data found for %s", service)
}

// Deprecated `AWS_<service>_ENDPOINT` envvar defined for some services
func DeprecatedEnvVar(service string) string {
	if v, ok := serviceData[service]; ok {
		return v.DeprecatedEnvVar
	}

	return ""
}

// Deprecated `TF_AWS_<service>_ENDPOINT` envvar defined for some services
func TFAWSEnvVar(service string) string {
	if v, ok := serviceData[service]; ok {
		return v.TFAWSEnvVar
	}

	return ""
}

// Standard service endpoint envvar defined by AWS
func AWSServiceEnvVar(service string) string {
	if v, ok := serviceData[service]; ok {
		return v.AWSServiceEnvVar
	}

	return ""
}

// Service SDK ID from AWS SDK for Go v2
func SDKID(service string) string {
	if v, ok := serviceData[service]; ok {
		return v.SDKID
	}

	return ""
}

func ClientSDKV1(service string) bool {
	if v, ok := serviceData[service]; ok {
		return v.ClientSDKV1
	}

	return false
}

func FullHumanFriendly(service string) (string, error) {
	if v, ok := serviceData[service]; ok {
		if v.Brand == "" {
			return v.HumanFriendly, nil
		}

		return fmt.Sprintf("%s %s", v.Brand, v.HumanFriendly), nil
	}

	if s, err := ProviderPackageForAlias(service); err == nil {
		return FullHumanFriendly(s)
	}

	return "", fmt.Errorf("no service data found for %s", service)
}

func HumanFriendly(service string) (string, error) {
	if v, ok := serviceData[service]; ok {
		return v.HumanFriendly, nil
	}

	if s, err := ProviderPackageForAlias(service); err == nil {
		return HumanFriendly(s)
	}

	return "", fmt.Errorf("no service data found for %s", service)
}

func AWSGoV1ClientTypeName(providerPackage string) (string, error) {
	if v, ok := serviceData[providerPackage]; ok {
		return v.GoV1ClientTypeName, nil
	}

	return "", fmt.Errorf("getting AWS SDK Go v1 client type name, %s not found", providerPackage)
}<|MERGE_RESOLUTION|>--- conflicted
+++ resolved
@@ -65,6 +65,7 @@
 	ConfigServiceEndpointID              = "config"
 	DataExchangeEndpointID               = "dataexchange"
 	DataPipelineEndpointID               = "datapipeline"
+	DataZoneEndpointID                   = "datazone"
 	DetectiveEndpointID                  = "api.detective"
 	DeviceFarmEndpointID                 = "devicefarm"
 	DevOpsGuruEndpointID                 = "devops-guru"
@@ -86,15 +87,11 @@
 	IVSEndpointID                        = "ivs"
 	IVSChatEndpointID                    = "ivschat"
 	IdentityStoreEndpointID              = "identitystore"
+	ImageBuilderEndpointID               = "imagebuilder"
 	Inspector2EndpointID                 = "inspector2"
-<<<<<<< HEAD
-	ImageBuilderEndpointID               = "imagebuilder"
 	InternetMonitorEndpointID            = "internetmonitor"
-	IVSChatEndpointID                    = "ivschat"
-=======
 	KMSEndpointID                        = "kms"
 	KafkaConnectEndpointID               = "kafkaconnect"
->>>>>>> d5a0a582
 	KendraEndpointID                     = "kendra"
 	LambdaEndpointID                     = "lambda"
 	LexV2ModelsEndpointID                = "models-v2-lex"
@@ -132,7 +129,6 @@
 	VerifiedPermissionsEndpointID        = "verifiedpermissions"
 	WAFEndpointID                        = "waf"
 	WAFRegionalEndpointID                = "waf-regional"
-	DataZoneEndpointID                   = "datazone"
 )
 
 // These should move to aws-sdk-go-base.

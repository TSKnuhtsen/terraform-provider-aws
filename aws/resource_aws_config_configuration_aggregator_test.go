--- conflicted
+++ resolved
@@ -112,7 +112,7 @@
 					testAccCheckAWSConfigConfigurationAggregatorName(resourceName, rName, &ca),
 					resource.TestCheckResourceAttr(resourceName, "name", rName),
 					resource.TestCheckResourceAttr(resourceName, "organization_aggregation_source.#", "1"),
-					resource.TestCheckResourceAttrPair(resourceName, "organization_aggregation_source.0.role_arn", "aws_iam_role.example", "arn"),
+					resource.TestCheckResourceAttrPair(resourceName, "organization_aggregation_source.0.role_arn", "aws_iam_role.test", "arn"),
 					resource.TestCheckResourceAttr(resourceName, "organization_aggregation_source.0.all_regions", "true"),
 				),
 			},
@@ -311,13 +311,8 @@
   aws_service_access_principals = ["config.${data.aws_partition.current.dns_suffix}"]
 }
 
-<<<<<<< HEAD
-resource "aws_config_configuration_aggregator" "example" {
-  depends_on = [aws_iam_role_policy_attachment.example, aws_organizations_organization.test]
-=======
 resource "aws_config_configuration_aggregator" "test" {
-  depends_on = [aws_iam_role_policy_attachment.test]
->>>>>>> 8be2d072
+  depends_on = [aws_iam_role_policy_attachment.test, aws_organizations_organization.test]
 
   name = %[1]q
 
@@ -329,7 +324,7 @@
 
 data "aws_partition" "current" {}
 
-resource "aws_iam_role" "example" {
+resource "aws_iam_role" "test" {
   name = %[1]q
 
   assume_role_policy = <<EOF
@@ -349,7 +344,7 @@
 EOF
 }
 
-resource "aws_iam_role_policy_attachment" "example" {
+resource "aws_iam_role_policy_attachment" "test" {
   role       = aws_iam_role.test.name
   policy_arn = "arn:${data.aws_partition.current.partition}:iam::aws:policy/service-role/AWSConfigRoleForOrganizations"
 }

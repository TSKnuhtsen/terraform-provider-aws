package appmesh_test

import (
	"context"
	"fmt"
	"testing"

	"github.com/aws/aws-sdk-go/service/appmesh"
	"github.com/hashicorp/aws-sdk-go-base/v2/awsv1shim/v2/tfawserr"
	sdkacctest "github.com/hashicorp/terraform-plugin-sdk/v2/helper/acctest"
	"github.com/hashicorp/terraform-plugin-sdk/v2/helper/resource"
	"github.com/hashicorp/terraform-plugin-sdk/v2/terraform"
	"github.com/hashicorp/terraform-provider-aws/internal/acctest"
	"github.com/hashicorp/terraform-provider-aws/internal/conns"
	tfappmesh "github.com/hashicorp/terraform-provider-aws/internal/service/appmesh"
)

func testAccGatewayRoute_basic(t *testing.T) {
	ctx := acctest.Context(t)
	var v appmesh.GatewayRouteData
	resourceName := "aws_appmesh_gateway_route.test"
	vsResourceName := "aws_appmesh_virtual_service.test.0"
	meshName := sdkacctest.RandomWithPrefix(acctest.ResourcePrefix)
	vgName := sdkacctest.RandomWithPrefix(acctest.ResourcePrefix)
	grName := sdkacctest.RandomWithPrefix(acctest.ResourcePrefix)

	resource.Test(t, resource.TestCase{
<<<<<<< HEAD
		PreCheck:                 func() { acctest.PreCheck(ctx, t); acctest.PreCheckPartitionHasService(appmesh.EndpointsID, t) },
=======
		PreCheck:                 func() { acctest.PreCheck(t); acctest.PreCheckPartitionHasService(t, appmesh.EndpointsID) },
>>>>>>> 78d002fe
		ErrorCheck:               acctest.ErrorCheck(t, appmesh.EndpointsID),
		ProtoV5ProviderFactories: acctest.ProtoV5ProviderFactories,
		CheckDestroy:             testAccCheckGatewayRouteDestroy(ctx),
		Steps: []resource.TestStep{
			{
				Config: testAccGatewayRouteConfig_httpRoute(meshName, vgName, grName),
				Check: resource.ComposeTestCheckFunc(
					testAccCheckGatewayRouteExists(ctx, resourceName, &v),
					resource.TestCheckResourceAttr(resourceName, "mesh_name", meshName),
					acctest.CheckResourceAttrAccountID(resourceName, "mesh_owner"),
					resource.TestCheckResourceAttr(resourceName, "name", grName),
					resource.TestCheckResourceAttr(resourceName, "spec.#", "1"),
					resource.TestCheckResourceAttr(resourceName, "spec.0.grpc_route.#", "0"),
					resource.TestCheckResourceAttr(resourceName, "spec.0.http2_route.#", "0"),
					resource.TestCheckResourceAttr(resourceName, "spec.0.http_route.#", "1"),
					resource.TestCheckResourceAttr(resourceName, "spec.0.http_route.0.action.#", "1"),
					resource.TestCheckResourceAttr(resourceName, "spec.0.http_route.0.action.0.target.#", "1"),
					resource.TestCheckResourceAttr(resourceName, "spec.0.http_route.0.action.0.target.0.virtual_service.#", "1"),
					resource.TestCheckResourceAttrPair(resourceName, "spec.0.http_route.0.action.0.target.0.virtual_service.0.virtual_service_name", vsResourceName, "name"),
					resource.TestCheckResourceAttr(resourceName, "spec.0.http_route.0.match.#", "1"),
					resource.TestCheckResourceAttr(resourceName, "spec.0.http_route.0.match.0.prefix", "/"),
					resource.TestCheckResourceAttr(resourceName, "virtual_gateway_name", vgName),
					resource.TestCheckResourceAttrSet(resourceName, "created_date"),
					resource.TestCheckResourceAttrSet(resourceName, "last_updated_date"),
					acctest.CheckResourceAttrAccountID(resourceName, "resource_owner"),
					acctest.CheckResourceAttrRegionalARN(resourceName, "arn", "appmesh", fmt.Sprintf("mesh/%s/virtualGateway/%s/gatewayRoute/%s", meshName, vgName, grName)),
				),
			},
			{
				ResourceName:      resourceName,
				ImportStateIdFunc: testAccGatewayRouteImportStateIdFunc(resourceName),
				ImportState:       true,
				ImportStateVerify: true,
			},
		},
	})
}

func testAccGatewayRoute_disappears(t *testing.T) {
	ctx := acctest.Context(t)
	var v appmesh.GatewayRouteData
	resourceName := "aws_appmesh_gateway_route.test"
	meshName := sdkacctest.RandomWithPrefix(acctest.ResourcePrefix)
	vgName := sdkacctest.RandomWithPrefix(acctest.ResourcePrefix)
	grName := sdkacctest.RandomWithPrefix(acctest.ResourcePrefix)

	resource.Test(t, resource.TestCase{
<<<<<<< HEAD
		PreCheck:                 func() { acctest.PreCheck(ctx, t); acctest.PreCheckPartitionHasService(appmesh.EndpointsID, t) },
=======
		PreCheck:                 func() { acctest.PreCheck(t); acctest.PreCheckPartitionHasService(t, appmesh.EndpointsID) },
>>>>>>> 78d002fe
		ErrorCheck:               acctest.ErrorCheck(t, appmesh.EndpointsID),
		ProtoV5ProviderFactories: acctest.ProtoV5ProviderFactories,
		CheckDestroy:             testAccCheckGatewayRouteDestroy(ctx),
		Steps: []resource.TestStep{
			{
				Config: testAccGatewayRouteConfig_httpRoute(meshName, vgName, grName),
				Check: resource.ComposeTestCheckFunc(
					testAccCheckGatewayRouteExists(ctx, resourceName, &v),
					acctest.CheckResourceDisappears(ctx, acctest.Provider, tfappmesh.ResourceGatewayRoute(), resourceName),
				),
				ExpectNonEmptyPlan: true,
			},
		},
	})
}

func testAccGatewayRoute_GRPCRoute(t *testing.T) {
	ctx := acctest.Context(t)
	var v appmesh.GatewayRouteData
	resourceName := "aws_appmesh_gateway_route.test"
	vs1ResourceName := "aws_appmesh_virtual_service.test.0"
	vs2ResourceName := "aws_appmesh_virtual_service.test.1"
	meshName := sdkacctest.RandomWithPrefix(acctest.ResourcePrefix)
	vgName := sdkacctest.RandomWithPrefix(acctest.ResourcePrefix)
	grName := sdkacctest.RandomWithPrefix(acctest.ResourcePrefix)

	resource.Test(t, resource.TestCase{
<<<<<<< HEAD
		PreCheck:                 func() { acctest.PreCheck(ctx, t); acctest.PreCheckPartitionHasService(appmesh.EndpointsID, t) },
=======
		PreCheck:                 func() { acctest.PreCheck(t); acctest.PreCheckPartitionHasService(t, appmesh.EndpointsID) },
>>>>>>> 78d002fe
		ErrorCheck:               acctest.ErrorCheck(t, appmesh.EndpointsID),
		ProtoV5ProviderFactories: acctest.ProtoV5ProviderFactories,
		CheckDestroy:             testAccCheckGatewayRouteDestroy(ctx),
		Steps: []resource.TestStep{
			{
				Config: testAccGatewayRouteConfig_grpcRoute(meshName, vgName, grName),
				Check: resource.ComposeTestCheckFunc(
					testAccCheckGatewayRouteExists(ctx, resourceName, &v),
					resource.TestCheckResourceAttr(resourceName, "mesh_name", meshName),
					acctest.CheckResourceAttrAccountID(resourceName, "mesh_owner"),
					resource.TestCheckResourceAttr(resourceName, "name", grName),
					resource.TestCheckResourceAttr(resourceName, "spec.#", "1"),
					resource.TestCheckResourceAttr(resourceName, "spec.0.grpc_route.#", "1"),
					resource.TestCheckResourceAttr(resourceName, "spec.0.grpc_route.0.action.#", "1"),
					resource.TestCheckResourceAttr(resourceName, "spec.0.grpc_route.0.action.0.target.#", "1"),
					resource.TestCheckResourceAttr(resourceName, "spec.0.grpc_route.0.action.0.target.0.virtual_service.#", "1"),
					resource.TestCheckResourceAttrPair(resourceName, "spec.0.grpc_route.0.action.0.target.0.virtual_service.0.virtual_service_name", vs1ResourceName, "name"),
					resource.TestCheckResourceAttr(resourceName, "spec.0.grpc_route.0.match.#", "1"),
					resource.TestCheckResourceAttr(resourceName, "spec.0.grpc_route.0.match.0.service_name", "test1"),
					resource.TestCheckResourceAttr(resourceName, "spec.0.http2_route.#", "0"),
					resource.TestCheckResourceAttr(resourceName, "spec.0.http_route.#", "0"),
					resource.TestCheckResourceAttr(resourceName, "virtual_gateway_name", vgName),
					resource.TestCheckResourceAttrSet(resourceName, "created_date"),
					resource.TestCheckResourceAttrSet(resourceName, "last_updated_date"),
					acctest.CheckResourceAttrAccountID(resourceName, "resource_owner"),
					acctest.CheckResourceAttrRegionalARN(resourceName, "arn", "appmesh", fmt.Sprintf("mesh/%s/virtualGateway/%s/gatewayRoute/%s", meshName, vgName, grName)),
				),
			},
			{
				Config: testAccGatewayRouteConfig_grpcRouteUpdated(meshName, vgName, grName),
				Check: resource.ComposeTestCheckFunc(
					testAccCheckGatewayRouteExists(ctx, resourceName, &v),
					resource.TestCheckResourceAttr(resourceName, "mesh_name", meshName),
					acctest.CheckResourceAttrAccountID(resourceName, "mesh_owner"),
					resource.TestCheckResourceAttr(resourceName, "name", grName),
					resource.TestCheckResourceAttr(resourceName, "spec.#", "1"),
					resource.TestCheckResourceAttr(resourceName, "spec.0.grpc_route.#", "1"),
					resource.TestCheckResourceAttr(resourceName, "spec.0.grpc_route.0.action.#", "1"),
					resource.TestCheckResourceAttr(resourceName, "spec.0.grpc_route.0.action.0.target.#", "1"),
					resource.TestCheckResourceAttr(resourceName, "spec.0.grpc_route.0.action.0.target.0.virtual_service.#", "1"),
					resource.TestCheckResourceAttrPair(resourceName, "spec.0.grpc_route.0.action.0.target.0.virtual_service.0.virtual_service_name", vs2ResourceName, "name"),
					resource.TestCheckResourceAttr(resourceName, "spec.0.grpc_route.0.match.#", "1"),
					resource.TestCheckResourceAttr(resourceName, "spec.0.grpc_route.0.match.0.service_name", "test2"),
					resource.TestCheckResourceAttr(resourceName, "spec.0.http2_route.#", "0"),
					resource.TestCheckResourceAttr(resourceName, "spec.0.http_route.#", "0"),
					resource.TestCheckResourceAttr(resourceName, "virtual_gateway_name", vgName),
					resource.TestCheckResourceAttrSet(resourceName, "created_date"),
					resource.TestCheckResourceAttrSet(resourceName, "last_updated_date"),
					acctest.CheckResourceAttrAccountID(resourceName, "resource_owner"),
					acctest.CheckResourceAttrRegionalARN(resourceName, "arn", "appmesh", fmt.Sprintf("mesh/%s/virtualGateway/%s/gatewayRoute/%s", meshName, vgName, grName)),
				),
			},
			{
				ResourceName:      resourceName,
				ImportStateIdFunc: testAccGatewayRouteImportStateIdFunc(resourceName),
				ImportState:       true,
				ImportStateVerify: true,
			},
		},
	})
}

func testAccGatewayRoute_GRPCRouteWithPort(t *testing.T) {
	ctx := acctest.Context(t)
	var v appmesh.GatewayRouteData
	resourceName := "aws_appmesh_gateway_route.test"
	vs1ResourceName := "aws_appmesh_virtual_service.test.0"
	vs2ResourceName := "aws_appmesh_virtual_service.test.1"
	meshName := sdkacctest.RandomWithPrefix(acctest.ResourcePrefix)
	vgName := sdkacctest.RandomWithPrefix(acctest.ResourcePrefix)
	grName := sdkacctest.RandomWithPrefix(acctest.ResourcePrefix)

	resource.Test(t, resource.TestCase{
<<<<<<< HEAD
		PreCheck:                 func() { acctest.PreCheck(ctx, t); acctest.PreCheckPartitionHasService(appmesh.EndpointsID, t) },
=======
		PreCheck:                 func() { acctest.PreCheck(t); acctest.PreCheckPartitionHasService(t, appmesh.EndpointsID) },
>>>>>>> 78d002fe
		ErrorCheck:               acctest.ErrorCheck(t, appmesh.EndpointsID),
		ProtoV5ProviderFactories: acctest.ProtoV5ProviderFactories,
		CheckDestroy:             testAccCheckGatewayRouteDestroy(ctx),
		Steps: []resource.TestStep{
			{
				Config: testAccGatewayRouteConfig_grpcRouteWithPort(meshName, vgName, grName),
				Check: resource.ComposeTestCheckFunc(
					testAccCheckGatewayRouteExists(ctx, resourceName, &v),
					resource.TestCheckResourceAttr(resourceName, "mesh_name", meshName),
					acctest.CheckResourceAttrAccountID(resourceName, "mesh_owner"),
					resource.TestCheckResourceAttr(resourceName, "name", grName),
					resource.TestCheckResourceAttr(resourceName, "spec.#", "1"),
					resource.TestCheckResourceAttr(resourceName, "spec.0.grpc_route.#", "1"),
					resource.TestCheckResourceAttr(resourceName, "spec.0.grpc_route.0.action.#", "1"),
					resource.TestCheckResourceAttr(resourceName, "spec.0.grpc_route.0.action.0.target.#", "1"),
					resource.TestCheckResourceAttr(resourceName, "spec.0.grpc_route.0.action.0.target.0.virtual_service.#", "1"),
					resource.TestCheckResourceAttrPair(resourceName, "spec.0.grpc_route.0.action.0.target.0.virtual_service.0.virtual_service_name", vs1ResourceName, "name"),
					resource.TestCheckResourceAttr(resourceName, "spec.0.grpc_route.0.match.#", "1"),
					resource.TestCheckResourceAttr(resourceName, "spec.0.grpc_route.0.match.0.service_name", "test1"),
					resource.TestCheckResourceAttr(resourceName, "spec.0.grpc_route.0.match.0.port", "8080"),
					resource.TestCheckResourceAttr(resourceName, "spec.0.http2_route.#", "0"),
					resource.TestCheckResourceAttr(resourceName, "spec.0.http_route.#", "0"),
					resource.TestCheckResourceAttr(resourceName, "virtual_gateway_name", vgName),
					resource.TestCheckResourceAttrSet(resourceName, "created_date"),
					resource.TestCheckResourceAttrSet(resourceName, "last_updated_date"),
					acctest.CheckResourceAttrAccountID(resourceName, "resource_owner"),
					acctest.CheckResourceAttrRegionalARN(resourceName, "arn", "appmesh", fmt.Sprintf("mesh/%s/virtualGateway/%s/gatewayRoute/%s", meshName, vgName, grName)),
				),
			},
			{
				Config: testAccGatewayRouteConfig_grpcRouteWithPortUpdated(meshName, vgName, grName),
				Check: resource.ComposeTestCheckFunc(
					testAccCheckGatewayRouteExists(ctx, resourceName, &v),
					resource.TestCheckResourceAttr(resourceName, "mesh_name", meshName),
					acctest.CheckResourceAttrAccountID(resourceName, "mesh_owner"),
					resource.TestCheckResourceAttr(resourceName, "name", grName),
					resource.TestCheckResourceAttr(resourceName, "spec.#", "1"),
					resource.TestCheckResourceAttr(resourceName, "spec.0.grpc_route.#", "1"),
					resource.TestCheckResourceAttr(resourceName, "spec.0.grpc_route.0.action.#", "1"),
					resource.TestCheckResourceAttr(resourceName, "spec.0.grpc_route.0.action.0.target.#", "1"),
					resource.TestCheckResourceAttr(resourceName, "spec.0.grpc_route.0.action.0.target.0.virtual_service.#", "1"),
					resource.TestCheckResourceAttrPair(resourceName, "spec.0.grpc_route.0.action.0.target.0.virtual_service.0.virtual_service_name", vs2ResourceName, "name"),
					resource.TestCheckResourceAttr(resourceName, "spec.0.grpc_route.0.match.#", "1"),
					resource.TestCheckResourceAttr(resourceName, "spec.0.grpc_route.0.match.0.service_name", "test2"),
					resource.TestCheckResourceAttr(resourceName, "spec.0.grpc_route.0.match.0.port", "8080"),
					resource.TestCheckResourceAttr(resourceName, "spec.0.http2_route.#", "0"),
					resource.TestCheckResourceAttr(resourceName, "spec.0.http_route.#", "0"),
					resource.TestCheckResourceAttr(resourceName, "virtual_gateway_name", vgName),
					resource.TestCheckResourceAttrSet(resourceName, "created_date"),
					resource.TestCheckResourceAttrSet(resourceName, "last_updated_date"),
					acctest.CheckResourceAttrAccountID(resourceName, "resource_owner"),
					acctest.CheckResourceAttrRegionalARN(resourceName, "arn", "appmesh", fmt.Sprintf("mesh/%s/virtualGateway/%s/gatewayRoute/%s", meshName, vgName, grName)),
				),
			},
			{
				ResourceName:      resourceName,
				ImportStateIdFunc: testAccGatewayRouteImportStateIdFunc(resourceName),
				ImportState:       true,
				ImportStateVerify: true,
			},
		},
	})
}

func testAccGatewayRoute_HTTPRoute(t *testing.T) {
	ctx := acctest.Context(t)
	var v appmesh.GatewayRouteData
	resourceName := "aws_appmesh_gateway_route.test"
	vs1ResourceName := "aws_appmesh_virtual_service.test.0"
	vs2ResourceName := "aws_appmesh_virtual_service.test.1"
	meshName := sdkacctest.RandomWithPrefix(acctest.ResourcePrefix)
	vgName := sdkacctest.RandomWithPrefix(acctest.ResourcePrefix)
	grName := sdkacctest.RandomWithPrefix(acctest.ResourcePrefix)

	resource.Test(t, resource.TestCase{
<<<<<<< HEAD
		PreCheck:                 func() { acctest.PreCheck(ctx, t); acctest.PreCheckPartitionHasService(appmesh.EndpointsID, t) },
=======
		PreCheck:                 func() { acctest.PreCheck(t); acctest.PreCheckPartitionHasService(t, appmesh.EndpointsID) },
>>>>>>> 78d002fe
		ErrorCheck:               acctest.ErrorCheck(t, appmesh.EndpointsID),
		ProtoV5ProviderFactories: acctest.ProtoV5ProviderFactories,
		CheckDestroy:             testAccCheckGatewayRouteDestroy(ctx),
		Steps: []resource.TestStep{
			{
				Config: testAccGatewayRouteConfig_httpRoute(meshName, vgName, grName),
				Check: resource.ComposeTestCheckFunc(
					testAccCheckGatewayRouteExists(ctx, resourceName, &v),
					resource.TestCheckResourceAttr(resourceName, "mesh_name", meshName),
					acctest.CheckResourceAttrAccountID(resourceName, "mesh_owner"),
					resource.TestCheckResourceAttr(resourceName, "name", grName),
					resource.TestCheckResourceAttr(resourceName, "spec.#", "1"),
					resource.TestCheckResourceAttr(resourceName, "spec.0.grpc_route.#", "0"),
					resource.TestCheckResourceAttr(resourceName, "spec.0.http2_route.#", "0"),
					resource.TestCheckResourceAttr(resourceName, "spec.0.http_route.#", "1"),
					resource.TestCheckResourceAttr(resourceName, "spec.0.http_route.0.action.#", "1"),
					resource.TestCheckResourceAttr(resourceName, "spec.0.http_route.0.action.0.target.#", "1"),
					resource.TestCheckResourceAttr(resourceName, "spec.0.http_route.0.action.0.target.0.virtual_service.#", "1"),
					resource.TestCheckResourceAttrPair(resourceName, "spec.0.http_route.0.action.0.target.0.virtual_service.0.virtual_service_name", vs1ResourceName, "name"),
					resource.TestCheckResourceAttr(resourceName, "spec.0.http_route.0.match.#", "1"),
					resource.TestCheckResourceAttr(resourceName, "spec.0.http_route.0.match.0.prefix", "/"),
					resource.TestCheckResourceAttr(resourceName, "virtual_gateway_name", vgName),
					resource.TestCheckResourceAttrSet(resourceName, "created_date"),
					resource.TestCheckResourceAttrSet(resourceName, "last_updated_date"),
					acctest.CheckResourceAttrAccountID(resourceName, "resource_owner"),
					acctest.CheckResourceAttrRegionalARN(resourceName, "arn", "appmesh", fmt.Sprintf("mesh/%s/virtualGateway/%s/gatewayRoute/%s", meshName, vgName, grName)),
				),
			},
			{
				Config: testAccGatewayRouteConfig_httpRouteUpdated(meshName, vgName, grName),
				Check: resource.ComposeTestCheckFunc(
					testAccCheckGatewayRouteExists(ctx, resourceName, &v),
					resource.TestCheckResourceAttr(resourceName, "mesh_name", meshName),
					acctest.CheckResourceAttrAccountID(resourceName, "mesh_owner"),
					resource.TestCheckResourceAttr(resourceName, "name", grName),
					resource.TestCheckResourceAttr(resourceName, "spec.#", "1"),
					resource.TestCheckResourceAttr(resourceName, "spec.0.grpc_route.#", "0"),
					resource.TestCheckResourceAttr(resourceName, "spec.0.http2_route.#", "0"),
					resource.TestCheckResourceAttr(resourceName, "spec.0.http_route.#", "1"),
					resource.TestCheckResourceAttr(resourceName, "spec.0.http_route.0.action.#", "1"),
					resource.TestCheckResourceAttr(resourceName, "spec.0.http_route.0.action.0.target.#", "1"),
					resource.TestCheckResourceAttr(resourceName, "spec.0.http_route.0.action.0.target.0.virtual_service.#", "1"),
					resource.TestCheckResourceAttrPair(resourceName, "spec.0.http_route.0.action.0.target.0.virtual_service.0.virtual_service_name", vs2ResourceName, "name"),
					resource.TestCheckResourceAttr(resourceName, "spec.0.http_route.0.match.#", "1"),
					resource.TestCheckResourceAttr(resourceName, "spec.0.http_route.0.match.0.prefix", "/users"),
					resource.TestCheckResourceAttr(resourceName, "virtual_gateway_name", vgName),
					resource.TestCheckResourceAttrSet(resourceName, "created_date"),
					resource.TestCheckResourceAttrSet(resourceName, "last_updated_date"),
					acctest.CheckResourceAttrAccountID(resourceName, "resource_owner"),
					acctest.CheckResourceAttrRegionalARN(resourceName, "arn", "appmesh", fmt.Sprintf("mesh/%s/virtualGateway/%s/gatewayRoute/%s", meshName, vgName, grName)),
				),
			},
			{
				Config: testAccGatewayRouteConfig_httpRouteMatchHostname(meshName, vgName, grName),
				Check: resource.ComposeTestCheckFunc(
					testAccCheckGatewayRouteExists(ctx, resourceName, &v),
					resource.TestCheckResourceAttr(resourceName, "mesh_name", meshName),
					acctest.CheckResourceAttrAccountID(resourceName, "mesh_owner"),
					resource.TestCheckResourceAttr(resourceName, "name", grName),
					resource.TestCheckResourceAttr(resourceName, "spec.#", "1"),
					resource.TestCheckResourceAttr(resourceName, "spec.0.grpc_route.#", "0"),
					resource.TestCheckResourceAttr(resourceName, "spec.0.http2_route.#", "0"),
					resource.TestCheckResourceAttr(resourceName, "spec.0.http_route.#", "1"),
					resource.TestCheckResourceAttr(resourceName, "spec.0.http_route.0.action.#", "1"),
					resource.TestCheckResourceAttr(resourceName, "spec.0.http_route.0.action.0.target.#", "1"),
					resource.TestCheckResourceAttr(resourceName, "spec.0.http_route.0.action.0.target.0.virtual_service.#", "1"),
					resource.TestCheckResourceAttrPair(resourceName, "spec.0.http_route.0.action.0.target.0.virtual_service.0.virtual_service_name", vs1ResourceName, "name"),
					resource.TestCheckResourceAttr(resourceName, "spec.0.http_route.0.match.#", "1"),
					resource.TestCheckResourceAttr(resourceName, "spec.0.http_route.0.match.0.hostname.#", "1"),
					resource.TestCheckResourceAttr(resourceName, "spec.0.http_route.0.match.0.hostname.0.exact", "test.example.com"),
					resource.TestCheckResourceAttr(resourceName, "virtual_gateway_name", vgName),
					resource.TestCheckResourceAttrSet(resourceName, "created_date"),
					resource.TestCheckResourceAttrSet(resourceName, "last_updated_date"),
					acctest.CheckResourceAttrAccountID(resourceName, "resource_owner"),
					acctest.CheckResourceAttrRegionalARN(resourceName, "arn", "appmesh", fmt.Sprintf("mesh/%s/virtualGateway/%s/gatewayRoute/%s", meshName, vgName, grName)),
				),
			},
			{
				Config: testAccGatewayRouteConfig_httpRouteRewrite(meshName, vgName, grName),
				Check: resource.ComposeTestCheckFunc(
					testAccCheckGatewayRouteExists(ctx, resourceName, &v),
					resource.TestCheckResourceAttr(resourceName, "mesh_name", meshName),
					acctest.CheckResourceAttrAccountID(resourceName, "mesh_owner"),
					resource.TestCheckResourceAttr(resourceName, "name", grName),
					resource.TestCheckResourceAttr(resourceName, "spec.#", "1"),
					resource.TestCheckResourceAttr(resourceName, "spec.0.grpc_route.#", "0"),
					resource.TestCheckResourceAttr(resourceName, "spec.0.http2_route.#", "0"),
					resource.TestCheckResourceAttr(resourceName, "spec.0.http_route.#", "1"),
					resource.TestCheckResourceAttr(resourceName, "spec.0.http_route.0.action.#", "1"),
					resource.TestCheckResourceAttr(resourceName, "spec.0.http_route.0.action.0.target.#", "1"),
					resource.TestCheckResourceAttr(resourceName, "spec.0.http_route.0.action.0.target.0.virtual_service.#", "1"),
					resource.TestCheckResourceAttrPair(resourceName, "spec.0.http_route.0.action.0.target.0.virtual_service.0.virtual_service_name", vs1ResourceName, "name"),
					resource.TestCheckResourceAttr(resourceName, "spec.0.http_route.0.action.0.rewrite.#", "1"),
					resource.TestCheckResourceAttr(resourceName, "spec.0.http_route.0.action.0.rewrite.0.hostname.#", "1"),
					resource.TestCheckResourceAttr(resourceName, "spec.0.http_route.0.action.0.rewrite.0.hostname.0.default_target_hostname", "DISABLED"),
					resource.TestCheckResourceAttr(resourceName, "spec.0.http_route.0.action.0.rewrite.0.prefix.#", "1"),
					resource.TestCheckResourceAttr(resourceName, "spec.0.http_route.0.action.0.rewrite.0.prefix.0.default_prefix", "DISABLED"),
					resource.TestCheckResourceAttr(resourceName, "spec.0.http_route.0.match.#", "1"),
					resource.TestCheckResourceAttr(resourceName, "spec.0.http_route.0.match.0.prefix", "/"),
					resource.TestCheckResourceAttr(resourceName, "virtual_gateway_name", vgName),
					resource.TestCheckResourceAttrSet(resourceName, "created_date"),
					resource.TestCheckResourceAttrSet(resourceName, "last_updated_date"),
					acctest.CheckResourceAttrAccountID(resourceName, "resource_owner"),
					acctest.CheckResourceAttrRegionalARN(resourceName, "arn", "appmesh", fmt.Sprintf("mesh/%s/virtualGateway/%s/gatewayRoute/%s", meshName, vgName, grName)),
				),
			},
			{
				ResourceName:      resourceName,
				ImportStateIdFunc: testAccGatewayRouteImportStateIdFunc(resourceName),
				ImportState:       true,
				ImportStateVerify: true,
			},
		},
	})
}

func testAccGatewayRoute_HTTPRouteWithPort(t *testing.T) {
	ctx := acctest.Context(t)
	var v appmesh.GatewayRouteData
	resourceName := "aws_appmesh_gateway_route.test"
	vs1ResourceName := "aws_appmesh_virtual_service.test.0"
	vs2ResourceName := "aws_appmesh_virtual_service.test.1"
	meshName := sdkacctest.RandomWithPrefix(acctest.ResourcePrefix)
	vgName := sdkacctest.RandomWithPrefix(acctest.ResourcePrefix)
	grName := sdkacctest.RandomWithPrefix(acctest.ResourcePrefix)

	resource.Test(t, resource.TestCase{
<<<<<<< HEAD
		PreCheck:                 func() { acctest.PreCheck(ctx, t); acctest.PreCheckPartitionHasService(appmesh.EndpointsID, t) },
=======
		PreCheck:                 func() { acctest.PreCheck(t); acctest.PreCheckPartitionHasService(t, appmesh.EndpointsID) },
>>>>>>> 78d002fe
		ErrorCheck:               acctest.ErrorCheck(t, appmesh.EndpointsID),
		ProtoV5ProviderFactories: acctest.ProtoV5ProviderFactories,
		CheckDestroy:             testAccCheckGatewayRouteDestroy(ctx),
		Steps: []resource.TestStep{
			{
				Config: testAccGatewayRouteConfig_httpRouteWithPort(meshName, vgName, grName),
				Check: resource.ComposeTestCheckFunc(
					testAccCheckGatewayRouteExists(ctx, resourceName, &v),
					resource.TestCheckResourceAttr(resourceName, "mesh_name", meshName),
					acctest.CheckResourceAttrAccountID(resourceName, "mesh_owner"),
					resource.TestCheckResourceAttr(resourceName, "name", grName),
					resource.TestCheckResourceAttr(resourceName, "spec.#", "1"),
					resource.TestCheckResourceAttr(resourceName, "spec.0.grpc_route.#", "0"),
					resource.TestCheckResourceAttr(resourceName, "spec.0.http2_route.#", "0"),
					resource.TestCheckResourceAttr(resourceName, "spec.0.http_route.#", "1"),
					resource.TestCheckResourceAttr(resourceName, "spec.0.http_route.0.action.#", "1"),
					resource.TestCheckResourceAttr(resourceName, "spec.0.http_route.0.action.0.target.#", "1"),
					resource.TestCheckResourceAttr(resourceName, "spec.0.http_route.0.action.0.target.0.virtual_service.#", "1"),
					resource.TestCheckResourceAttrPair(resourceName, "spec.0.http_route.0.action.0.target.0.virtual_service.0.virtual_service_name", vs1ResourceName, "name"),
					resource.TestCheckResourceAttr(resourceName, "spec.0.http_route.0.match.#", "1"),
					resource.TestCheckResourceAttr(resourceName, "spec.0.http_route.0.match.0.prefix", "/"),
					resource.TestCheckResourceAttr(resourceName, "spec.0.http_route.0.match.0.port", "8080"),
					resource.TestCheckResourceAttr(resourceName, "virtual_gateway_name", vgName),
					resource.TestCheckResourceAttrSet(resourceName, "created_date"),
					resource.TestCheckResourceAttrSet(resourceName, "last_updated_date"),
					acctest.CheckResourceAttrAccountID(resourceName, "resource_owner"),
					acctest.CheckResourceAttrRegionalARN(resourceName, "arn", "appmesh", fmt.Sprintf("mesh/%s/virtualGateway/%s/gatewayRoute/%s", meshName, vgName, grName)),
				),
			},
			{
				Config: testAccGatewayRouteConfig_httpRouteWithPortUpdated(meshName, vgName, grName),
				Check: resource.ComposeTestCheckFunc(
					testAccCheckGatewayRouteExists(ctx, resourceName, &v),
					resource.TestCheckResourceAttr(resourceName, "mesh_name", meshName),
					acctest.CheckResourceAttrAccountID(resourceName, "mesh_owner"),
					resource.TestCheckResourceAttr(resourceName, "name", grName),
					resource.TestCheckResourceAttr(resourceName, "spec.#", "1"),
					resource.TestCheckResourceAttr(resourceName, "spec.0.grpc_route.#", "0"),
					resource.TestCheckResourceAttr(resourceName, "spec.0.http2_route.#", "0"),
					resource.TestCheckResourceAttr(resourceName, "spec.0.http_route.#", "1"),
					resource.TestCheckResourceAttr(resourceName, "spec.0.http_route.0.action.#", "1"),
					resource.TestCheckResourceAttr(resourceName, "spec.0.http_route.0.action.0.target.#", "1"),
					resource.TestCheckResourceAttr(resourceName, "spec.0.http_route.0.action.0.target.0.virtual_service.#", "1"),
					resource.TestCheckResourceAttrPair(resourceName, "spec.0.http_route.0.action.0.target.0.virtual_service.0.virtual_service_name", vs2ResourceName, "name"),
					resource.TestCheckResourceAttr(resourceName, "spec.0.http_route.0.match.#", "1"),
					resource.TestCheckResourceAttr(resourceName, "spec.0.http_route.0.match.0.prefix", "/users"),
					resource.TestCheckResourceAttr(resourceName, "spec.0.http_route.0.match.0.port", "8080"),
					resource.TestCheckResourceAttr(resourceName, "virtual_gateway_name", vgName),
					resource.TestCheckResourceAttrSet(resourceName, "created_date"),
					resource.TestCheckResourceAttrSet(resourceName, "last_updated_date"),
					acctest.CheckResourceAttrAccountID(resourceName, "resource_owner"),
					acctest.CheckResourceAttrRegionalARN(resourceName, "arn", "appmesh", fmt.Sprintf("mesh/%s/virtualGateway/%s/gatewayRoute/%s", meshName, vgName, grName)),
				),
			},
			{
				Config: testAccGatewayRouteConfig_httpRouteMatchHostname(meshName, vgName, grName),
				Check: resource.ComposeTestCheckFunc(
					testAccCheckGatewayRouteExists(ctx, resourceName, &v),
					resource.TestCheckResourceAttr(resourceName, "mesh_name", meshName),
					acctest.CheckResourceAttrAccountID(resourceName, "mesh_owner"),
					resource.TestCheckResourceAttr(resourceName, "name", grName),
					resource.TestCheckResourceAttr(resourceName, "spec.#", "1"),
					resource.TestCheckResourceAttr(resourceName, "spec.0.grpc_route.#", "0"),
					resource.TestCheckResourceAttr(resourceName, "spec.0.http2_route.#", "0"),
					resource.TestCheckResourceAttr(resourceName, "spec.0.http_route.#", "1"),
					resource.TestCheckResourceAttr(resourceName, "spec.0.http_route.0.action.#", "1"),
					resource.TestCheckResourceAttr(resourceName, "spec.0.http_route.0.action.0.target.#", "1"),
					resource.TestCheckResourceAttr(resourceName, "spec.0.http_route.0.action.0.target.0.virtual_service.#", "1"),
					resource.TestCheckResourceAttrPair(resourceName, "spec.0.http_route.0.action.0.target.0.virtual_service.0.virtual_service_name", vs1ResourceName, "name"),
					resource.TestCheckResourceAttr(resourceName, "spec.0.http_route.0.match.#", "1"),
					resource.TestCheckResourceAttr(resourceName, "spec.0.http_route.0.match.0.hostname.#", "1"),
					resource.TestCheckResourceAttr(resourceName, "spec.0.http_route.0.match.0.hostname.0.exact", "test.example.com"),
					resource.TestCheckResourceAttr(resourceName, "virtual_gateway_name", vgName),
					resource.TestCheckResourceAttrSet(resourceName, "created_date"),
					resource.TestCheckResourceAttrSet(resourceName, "last_updated_date"),
					acctest.CheckResourceAttrAccountID(resourceName, "resource_owner"),
					acctest.CheckResourceAttrRegionalARN(resourceName, "arn", "appmesh", fmt.Sprintf("mesh/%s/virtualGateway/%s/gatewayRoute/%s", meshName, vgName, grName)),
				),
			},
			{
				Config: testAccGatewayRouteConfig_httpRouteRewrite(meshName, vgName, grName),
				Check: resource.ComposeTestCheckFunc(
					testAccCheckGatewayRouteExists(ctx, resourceName, &v),
					resource.TestCheckResourceAttr(resourceName, "mesh_name", meshName),
					acctest.CheckResourceAttrAccountID(resourceName, "mesh_owner"),
					resource.TestCheckResourceAttr(resourceName, "name", grName),
					resource.TestCheckResourceAttr(resourceName, "spec.#", "1"),
					resource.TestCheckResourceAttr(resourceName, "spec.0.grpc_route.#", "0"),
					resource.TestCheckResourceAttr(resourceName, "spec.0.http2_route.#", "0"),
					resource.TestCheckResourceAttr(resourceName, "spec.0.http_route.#", "1"),
					resource.TestCheckResourceAttr(resourceName, "spec.0.http_route.0.action.#", "1"),
					resource.TestCheckResourceAttr(resourceName, "spec.0.http_route.0.action.0.target.#", "1"),
					resource.TestCheckResourceAttr(resourceName, "spec.0.http_route.0.action.0.target.0.virtual_service.#", "1"),
					resource.TestCheckResourceAttrPair(resourceName, "spec.0.http_route.0.action.0.target.0.virtual_service.0.virtual_service_name", vs1ResourceName, "name"),
					resource.TestCheckResourceAttr(resourceName, "spec.0.http_route.0.action.0.rewrite.#", "1"),
					resource.TestCheckResourceAttr(resourceName, "spec.0.http_route.0.action.0.rewrite.0.hostname.#", "1"),
					resource.TestCheckResourceAttr(resourceName, "spec.0.http_route.0.action.0.rewrite.0.hostname.0.default_target_hostname", "DISABLED"),
					resource.TestCheckResourceAttr(resourceName, "spec.0.http_route.0.action.0.rewrite.0.prefix.#", "1"),
					resource.TestCheckResourceAttr(resourceName, "spec.0.http_route.0.action.0.rewrite.0.prefix.0.default_prefix", "DISABLED"),
					resource.TestCheckResourceAttr(resourceName, "spec.0.http_route.0.match.#", "1"),
					resource.TestCheckResourceAttr(resourceName, "spec.0.http_route.0.match.0.prefix", "/"),
					resource.TestCheckResourceAttr(resourceName, "virtual_gateway_name", vgName),
					resource.TestCheckResourceAttrSet(resourceName, "created_date"),
					resource.TestCheckResourceAttrSet(resourceName, "last_updated_date"),
					acctest.CheckResourceAttrAccountID(resourceName, "resource_owner"),
					acctest.CheckResourceAttrRegionalARN(resourceName, "arn", "appmesh", fmt.Sprintf("mesh/%s/virtualGateway/%s/gatewayRoute/%s", meshName, vgName, grName)),
				),
			},
			{
				ResourceName:      resourceName,
				ImportStateIdFunc: testAccGatewayRouteImportStateIdFunc(resourceName),
				ImportState:       true,
				ImportStateVerify: true,
			},
		},
	})
}

func testAccGatewayRoute_HTTP2Route(t *testing.T) {
	ctx := acctest.Context(t)
	var v appmesh.GatewayRouteData
	resourceName := "aws_appmesh_gateway_route.test"
	vs1ResourceName := "aws_appmesh_virtual_service.test.0"
	vs2ResourceName := "aws_appmesh_virtual_service.test.1"
	meshName := sdkacctest.RandomWithPrefix(acctest.ResourcePrefix)
	vgName := sdkacctest.RandomWithPrefix(acctest.ResourcePrefix)
	grName := sdkacctest.RandomWithPrefix(acctest.ResourcePrefix)

	resource.Test(t, resource.TestCase{
<<<<<<< HEAD
		PreCheck:                 func() { acctest.PreCheck(ctx, t); acctest.PreCheckPartitionHasService(appmesh.EndpointsID, t) },
=======
		PreCheck:                 func() { acctest.PreCheck(t); acctest.PreCheckPartitionHasService(t, appmesh.EndpointsID) },
>>>>>>> 78d002fe
		ErrorCheck:               acctest.ErrorCheck(t, appmesh.EndpointsID),
		ProtoV5ProviderFactories: acctest.ProtoV5ProviderFactories,
		CheckDestroy:             testAccCheckGatewayRouteDestroy(ctx),
		Steps: []resource.TestStep{
			{
				Config: testAccGatewayRouteConfig_http2Route(meshName, vgName, grName),
				Check: resource.ComposeTestCheckFunc(
					testAccCheckGatewayRouteExists(ctx, resourceName, &v),
					resource.TestCheckResourceAttr(resourceName, "mesh_name", meshName),
					acctest.CheckResourceAttrAccountID(resourceName, "mesh_owner"),
					resource.TestCheckResourceAttr(resourceName, "name", grName),
					resource.TestCheckResourceAttr(resourceName, "spec.#", "1"),
					resource.TestCheckResourceAttr(resourceName, "spec.0.grpc_route.#", "0"),
					resource.TestCheckResourceAttr(resourceName, "spec.0.http2_route.#", "1"),
					resource.TestCheckResourceAttr(resourceName, "spec.0.http2_route.0.action.#", "1"),
					resource.TestCheckResourceAttr(resourceName, "spec.0.http2_route.0.action.0.target.#", "1"),
					resource.TestCheckResourceAttr(resourceName, "spec.0.http2_route.0.action.0.target.0.virtual_service.#", "1"),
					resource.TestCheckResourceAttrPair(resourceName, "spec.0.http2_route.0.action.0.target.0.virtual_service.0.virtual_service_name", vs1ResourceName, "name"),
					resource.TestCheckResourceAttr(resourceName, "spec.0.http2_route.0.match.#", "1"),
					resource.TestCheckResourceAttr(resourceName, "spec.0.http2_route.0.match.0.prefix", "/"),
					resource.TestCheckResourceAttr(resourceName, "spec.0.http_route.#", "0"),
					resource.TestCheckResourceAttr(resourceName, "virtual_gateway_name", vgName),
					resource.TestCheckResourceAttrSet(resourceName, "created_date"),
					resource.TestCheckResourceAttrSet(resourceName, "last_updated_date"),
					acctest.CheckResourceAttrAccountID(resourceName, "resource_owner"),
					acctest.CheckResourceAttrRegionalARN(resourceName, "arn", "appmesh", fmt.Sprintf("mesh/%s/virtualGateway/%s/gatewayRoute/%s", meshName, vgName, grName)),
				),
			},
			{
				Config: testAccGatewayRouteConfig_http2RouteUpdated(meshName, vgName, grName),
				Check: resource.ComposeTestCheckFunc(
					testAccCheckGatewayRouteExists(ctx, resourceName, &v),
					resource.TestCheckResourceAttr(resourceName, "mesh_name", meshName),
					acctest.CheckResourceAttrAccountID(resourceName, "mesh_owner"),
					resource.TestCheckResourceAttr(resourceName, "name", grName),
					resource.TestCheckResourceAttr(resourceName, "spec.#", "1"),
					resource.TestCheckResourceAttr(resourceName, "spec.0.grpc_route.#", "0"),
					resource.TestCheckResourceAttr(resourceName, "spec.0.http2_route.#", "1"),
					resource.TestCheckResourceAttr(resourceName, "spec.0.http2_route.0.action.#", "1"),
					resource.TestCheckResourceAttr(resourceName, "spec.0.http2_route.0.action.0.target.#", "1"),
					resource.TestCheckResourceAttr(resourceName, "spec.0.http2_route.0.action.0.target.0.virtual_service.#", "1"),
					resource.TestCheckResourceAttrPair(resourceName, "spec.0.http2_route.0.action.0.target.0.virtual_service.0.virtual_service_name", vs2ResourceName, "name"),
					resource.TestCheckResourceAttr(resourceName, "spec.0.http2_route.0.match.#", "1"),
					resource.TestCheckResourceAttr(resourceName, "spec.0.http2_route.0.match.0.prefix", "/users"),
					resource.TestCheckResourceAttr(resourceName, "spec.0.http_route.#", "0"),
					resource.TestCheckResourceAttr(resourceName, "virtual_gateway_name", vgName),
					resource.TestCheckResourceAttrSet(resourceName, "created_date"),
					resource.TestCheckResourceAttrSet(resourceName, "last_updated_date"),
					acctest.CheckResourceAttrAccountID(resourceName, "resource_owner"),
					acctest.CheckResourceAttrRegionalARN(resourceName, "arn", "appmesh", fmt.Sprintf("mesh/%s/virtualGateway/%s/gatewayRoute/%s", meshName, vgName, grName)),
				),
			},
			{
				Config: testAccGatewayRouteConfig_http2RouteMatchHostname(meshName, vgName, grName),
				Check: resource.ComposeTestCheckFunc(
					testAccCheckGatewayRouteExists(ctx, resourceName, &v),
					resource.TestCheckResourceAttr(resourceName, "mesh_name", meshName),
					acctest.CheckResourceAttrAccountID(resourceName, "mesh_owner"),
					resource.TestCheckResourceAttr(resourceName, "name", grName),
					resource.TestCheckResourceAttr(resourceName, "spec.#", "1"),
					resource.TestCheckResourceAttr(resourceName, "spec.0.grpc_route.#", "0"),
					resource.TestCheckResourceAttr(resourceName, "spec.0.http2_route.#", "1"),
					resource.TestCheckResourceAttr(resourceName, "spec.0.http2_route.0.action.#", "1"),
					resource.TestCheckResourceAttr(resourceName, "spec.0.http2_route.0.action.0.target.#", "1"),
					resource.TestCheckResourceAttr(resourceName, "spec.0.http2_route.0.action.0.target.0.virtual_service.#", "1"),
					resource.TestCheckResourceAttrPair(resourceName, "spec.0.http2_route.0.action.0.target.0.virtual_service.0.virtual_service_name", vs1ResourceName, "name"),
					resource.TestCheckResourceAttr(resourceName, "spec.0.http2_route.0.match.#", "1"),
					resource.TestCheckResourceAttr(resourceName, "spec.0.http2_route.0.match.0.hostname.#", "1"),
					resource.TestCheckResourceAttr(resourceName, "spec.0.http2_route.0.match.0.hostname.0.exact", "test.example.com"),
					resource.TestCheckResourceAttr(resourceName, "spec.0.http_route.#", "0"),
					resource.TestCheckResourceAttr(resourceName, "virtual_gateway_name", vgName),
					resource.TestCheckResourceAttrSet(resourceName, "created_date"),
					resource.TestCheckResourceAttrSet(resourceName, "last_updated_date"),
					acctest.CheckResourceAttrAccountID(resourceName, "resource_owner"),
					acctest.CheckResourceAttrRegionalARN(resourceName, "arn", "appmesh", fmt.Sprintf("mesh/%s/virtualGateway/%s/gatewayRoute/%s", meshName, vgName, grName)),
				),
			},
			{
				Config: testAccGatewayRouteConfig_http2RouteRewrite(meshName, vgName, grName),
				Check: resource.ComposeTestCheckFunc(
					testAccCheckGatewayRouteExists(ctx, resourceName, &v),
					resource.TestCheckResourceAttr(resourceName, "mesh_name", meshName),
					acctest.CheckResourceAttrAccountID(resourceName, "mesh_owner"),
					resource.TestCheckResourceAttr(resourceName, "name", grName),
					resource.TestCheckResourceAttr(resourceName, "spec.#", "1"),
					resource.TestCheckResourceAttr(resourceName, "spec.0.grpc_route.#", "0"),
					resource.TestCheckResourceAttr(resourceName, "spec.0.http2_route.#", "1"),
					resource.TestCheckResourceAttr(resourceName, "spec.0.http2_route.0.action.#", "1"),
					resource.TestCheckResourceAttr(resourceName, "spec.0.http2_route.0.action.0.target.#", "1"),
					resource.TestCheckResourceAttr(resourceName, "spec.0.http2_route.0.action.0.target.0.virtual_service.#", "1"),
					resource.TestCheckResourceAttrPair(resourceName, "spec.0.http2_route.0.action.0.target.0.virtual_service.0.virtual_service_name", vs1ResourceName, "name"),
					resource.TestCheckResourceAttr(resourceName, "spec.0.http2_route.0.action.0.rewrite.#", "1"),
					resource.TestCheckResourceAttr(resourceName, "spec.0.http2_route.0.action.0.rewrite.0.hostname.#", "1"),
					resource.TestCheckResourceAttr(resourceName, "spec.0.http2_route.0.action.0.rewrite.0.hostname.0.default_target_hostname", "DISABLED"),
					resource.TestCheckResourceAttr(resourceName, "spec.0.http2_route.0.action.0.rewrite.0.prefix.#", "1"),
					resource.TestCheckResourceAttr(resourceName, "spec.0.http2_route.0.action.0.rewrite.0.prefix.0.default_prefix", "DISABLED"),
					resource.TestCheckResourceAttr(resourceName, "spec.0.http2_route.0.match.#", "1"),
					resource.TestCheckResourceAttr(resourceName, "spec.0.http2_route.0.match.0.prefix", "/"),
					resource.TestCheckResourceAttr(resourceName, "spec.0.http_route.#", "0"),
					resource.TestCheckResourceAttr(resourceName, "virtual_gateway_name", vgName),
					resource.TestCheckResourceAttrSet(resourceName, "created_date"),
					resource.TestCheckResourceAttrSet(resourceName, "last_updated_date"),
					acctest.CheckResourceAttrAccountID(resourceName, "resource_owner"),
					acctest.CheckResourceAttrRegionalARN(resourceName, "arn", "appmesh", fmt.Sprintf("mesh/%s/virtualGateway/%s/gatewayRoute/%s", meshName, vgName, grName)),
				),
			},
			{
				ResourceName:      resourceName,
				ImportStateIdFunc: testAccGatewayRouteImportStateIdFunc(resourceName),
				ImportState:       true,
				ImportStateVerify: true,
			},
		},
	})
}

func testAccGatewayRoute_HTTP2RouteWithPort(t *testing.T) {
	ctx := acctest.Context(t)
	var v appmesh.GatewayRouteData
	resourceName := "aws_appmesh_gateway_route.test"
	vs1ResourceName := "aws_appmesh_virtual_service.test.0"
	vs2ResourceName := "aws_appmesh_virtual_service.test.1"
	meshName := sdkacctest.RandomWithPrefix(acctest.ResourcePrefix)
	vgName := sdkacctest.RandomWithPrefix(acctest.ResourcePrefix)
	grName := sdkacctest.RandomWithPrefix(acctest.ResourcePrefix)

	resource.Test(t, resource.TestCase{
<<<<<<< HEAD
		PreCheck:                 func() { acctest.PreCheck(ctx, t); acctest.PreCheckPartitionHasService(appmesh.EndpointsID, t) },
=======
		PreCheck:                 func() { acctest.PreCheck(t); acctest.PreCheckPartitionHasService(t, appmesh.EndpointsID) },
>>>>>>> 78d002fe
		ErrorCheck:               acctest.ErrorCheck(t, appmesh.EndpointsID),
		ProtoV5ProviderFactories: acctest.ProtoV5ProviderFactories,
		CheckDestroy:             testAccCheckGatewayRouteDestroy(ctx),
		Steps: []resource.TestStep{
			{
				Config: testAccGatewayRouteConfig_http2RouteWithPort(meshName, vgName, grName),
				Check: resource.ComposeTestCheckFunc(
					testAccCheckGatewayRouteExists(ctx, resourceName, &v),
					resource.TestCheckResourceAttr(resourceName, "mesh_name", meshName),
					acctest.CheckResourceAttrAccountID(resourceName, "mesh_owner"),
					resource.TestCheckResourceAttr(resourceName, "name", grName),
					resource.TestCheckResourceAttr(resourceName, "spec.#", "1"),
					resource.TestCheckResourceAttr(resourceName, "spec.0.grpc_route.#", "0"),
					resource.TestCheckResourceAttr(resourceName, "spec.0.http2_route.#", "1"),
					resource.TestCheckResourceAttr(resourceName, "spec.0.http2_route.0.action.#", "1"),
					resource.TestCheckResourceAttr(resourceName, "spec.0.http2_route.0.action.0.target.#", "1"),
					resource.TestCheckResourceAttr(resourceName, "spec.0.http2_route.0.action.0.target.0.virtual_service.#", "1"),
					resource.TestCheckResourceAttrPair(resourceName, "spec.0.http2_route.0.action.0.target.0.virtual_service.0.virtual_service_name", vs1ResourceName, "name"),
					resource.TestCheckResourceAttr(resourceName, "spec.0.http2_route.0.match.#", "1"),
					resource.TestCheckResourceAttr(resourceName, "spec.0.http2_route.0.match.0.prefix", "/"),
					resource.TestCheckResourceAttr(resourceName, "spec.0.http2_route.0.match.0.port", "8080"),
					resource.TestCheckResourceAttr(resourceName, "spec.0.http_route.#", "0"),
					resource.TestCheckResourceAttr(resourceName, "virtual_gateway_name", vgName),
					resource.TestCheckResourceAttrSet(resourceName, "created_date"),
					resource.TestCheckResourceAttrSet(resourceName, "last_updated_date"),
					acctest.CheckResourceAttrAccountID(resourceName, "resource_owner"),
					acctest.CheckResourceAttrRegionalARN(resourceName, "arn", "appmesh", fmt.Sprintf("mesh/%s/virtualGateway/%s/gatewayRoute/%s", meshName, vgName, grName)),
				),
			},
			{
				Config: testAccGatewayRouteConfig_http2RouteWithPortUpdated(meshName, vgName, grName),
				Check: resource.ComposeTestCheckFunc(
					testAccCheckGatewayRouteExists(ctx, resourceName, &v),
					resource.TestCheckResourceAttr(resourceName, "mesh_name", meshName),
					acctest.CheckResourceAttrAccountID(resourceName, "mesh_owner"),
					resource.TestCheckResourceAttr(resourceName, "name", grName),
					resource.TestCheckResourceAttr(resourceName, "spec.#", "1"),
					resource.TestCheckResourceAttr(resourceName, "spec.0.grpc_route.#", "0"),
					resource.TestCheckResourceAttr(resourceName, "spec.0.http2_route.#", "1"),
					resource.TestCheckResourceAttr(resourceName, "spec.0.http2_route.0.action.#", "1"),
					resource.TestCheckResourceAttr(resourceName, "spec.0.http2_route.0.action.0.target.#", "1"),
					resource.TestCheckResourceAttr(resourceName, "spec.0.http2_route.0.action.0.target.0.virtual_service.#", "1"),
					resource.TestCheckResourceAttrPair(resourceName, "spec.0.http2_route.0.action.0.target.0.virtual_service.0.virtual_service_name", vs2ResourceName, "name"),
					resource.TestCheckResourceAttr(resourceName, "spec.0.http2_route.0.match.#", "1"),
					resource.TestCheckResourceAttr(resourceName, "spec.0.http2_route.0.match.0.prefix", "/users"),
					resource.TestCheckResourceAttr(resourceName, "spec.0.http2_route.0.match.0.port", "8080"),
					resource.TestCheckResourceAttr(resourceName, "spec.0.http_route.#", "0"),
					resource.TestCheckResourceAttr(resourceName, "virtual_gateway_name", vgName),
					resource.TestCheckResourceAttrSet(resourceName, "created_date"),
					resource.TestCheckResourceAttrSet(resourceName, "last_updated_date"),
					acctest.CheckResourceAttrAccountID(resourceName, "resource_owner"),
					acctest.CheckResourceAttrRegionalARN(resourceName, "arn", "appmesh", fmt.Sprintf("mesh/%s/virtualGateway/%s/gatewayRoute/%s", meshName, vgName, grName)),
				),
			},
			{
				Config: testAccGatewayRouteConfig_http2RouteMatchHostname(meshName, vgName, grName),
				Check: resource.ComposeTestCheckFunc(
					testAccCheckGatewayRouteExists(ctx, resourceName, &v),
					resource.TestCheckResourceAttr(resourceName, "mesh_name", meshName),
					acctest.CheckResourceAttrAccountID(resourceName, "mesh_owner"),
					resource.TestCheckResourceAttr(resourceName, "name", grName),
					resource.TestCheckResourceAttr(resourceName, "spec.#", "1"),
					resource.TestCheckResourceAttr(resourceName, "spec.0.grpc_route.#", "0"),
					resource.TestCheckResourceAttr(resourceName, "spec.0.http2_route.#", "1"),
					resource.TestCheckResourceAttr(resourceName, "spec.0.http2_route.0.action.#", "1"),
					resource.TestCheckResourceAttr(resourceName, "spec.0.http2_route.0.action.0.target.#", "1"),
					resource.TestCheckResourceAttr(resourceName, "spec.0.http2_route.0.action.0.target.0.virtual_service.#", "1"),
					resource.TestCheckResourceAttrPair(resourceName, "spec.0.http2_route.0.action.0.target.0.virtual_service.0.virtual_service_name", vs1ResourceName, "name"),
					resource.TestCheckResourceAttr(resourceName, "spec.0.http2_route.0.match.#", "1"),
					resource.TestCheckResourceAttr(resourceName, "spec.0.http2_route.0.match.0.hostname.#", "1"),
					resource.TestCheckResourceAttr(resourceName, "spec.0.http2_route.0.match.0.hostname.0.exact", "test.example.com"),
					resource.TestCheckResourceAttr(resourceName, "spec.0.http_route.#", "0"),
					resource.TestCheckResourceAttr(resourceName, "virtual_gateway_name", vgName),
					resource.TestCheckResourceAttrSet(resourceName, "created_date"),
					resource.TestCheckResourceAttrSet(resourceName, "last_updated_date"),
					acctest.CheckResourceAttrAccountID(resourceName, "resource_owner"),
					acctest.CheckResourceAttrRegionalARN(resourceName, "arn", "appmesh", fmt.Sprintf("mesh/%s/virtualGateway/%s/gatewayRoute/%s", meshName, vgName, grName)),
				),
			},
			{
				Config: testAccGatewayRouteConfig_http2RouteRewrite(meshName, vgName, grName),
				Check: resource.ComposeTestCheckFunc(
					testAccCheckGatewayRouteExists(ctx, resourceName, &v),
					resource.TestCheckResourceAttr(resourceName, "mesh_name", meshName),
					acctest.CheckResourceAttrAccountID(resourceName, "mesh_owner"),
					resource.TestCheckResourceAttr(resourceName, "name", grName),
					resource.TestCheckResourceAttr(resourceName, "spec.#", "1"),
					resource.TestCheckResourceAttr(resourceName, "spec.0.grpc_route.#", "0"),
					resource.TestCheckResourceAttr(resourceName, "spec.0.http2_route.#", "1"),
					resource.TestCheckResourceAttr(resourceName, "spec.0.http2_route.0.action.#", "1"),
					resource.TestCheckResourceAttr(resourceName, "spec.0.http2_route.0.action.0.target.#", "1"),
					resource.TestCheckResourceAttr(resourceName, "spec.0.http2_route.0.action.0.target.0.virtual_service.#", "1"),
					resource.TestCheckResourceAttrPair(resourceName, "spec.0.http2_route.0.action.0.target.0.virtual_service.0.virtual_service_name", vs1ResourceName, "name"),
					resource.TestCheckResourceAttr(resourceName, "spec.0.http2_route.0.action.0.rewrite.#", "1"),
					resource.TestCheckResourceAttr(resourceName, "spec.0.http2_route.0.action.0.rewrite.0.hostname.#", "1"),
					resource.TestCheckResourceAttr(resourceName, "spec.0.http2_route.0.action.0.rewrite.0.hostname.0.default_target_hostname", "DISABLED"),
					resource.TestCheckResourceAttr(resourceName, "spec.0.http2_route.0.action.0.rewrite.0.prefix.#", "1"),
					resource.TestCheckResourceAttr(resourceName, "spec.0.http2_route.0.action.0.rewrite.0.prefix.0.default_prefix", "DISABLED"),
					resource.TestCheckResourceAttr(resourceName, "spec.0.http2_route.0.match.#", "1"),
					resource.TestCheckResourceAttr(resourceName, "spec.0.http2_route.0.match.0.prefix", "/"),
					resource.TestCheckResourceAttr(resourceName, "spec.0.http_route.#", "0"),
					resource.TestCheckResourceAttr(resourceName, "virtual_gateway_name", vgName),
					resource.TestCheckResourceAttrSet(resourceName, "created_date"),
					resource.TestCheckResourceAttrSet(resourceName, "last_updated_date"),
					acctest.CheckResourceAttrAccountID(resourceName, "resource_owner"),
					acctest.CheckResourceAttrRegionalARN(resourceName, "arn", "appmesh", fmt.Sprintf("mesh/%s/virtualGateway/%s/gatewayRoute/%s", meshName, vgName, grName)),
				),
			},
			{
				ResourceName:      resourceName,
				ImportStateIdFunc: testAccGatewayRouteImportStateIdFunc(resourceName),
				ImportState:       true,
				ImportStateVerify: true,
			},
		},
	})
}

func testAccGatewayRoute_Tags(t *testing.T) {
	ctx := acctest.Context(t)
	var v appmesh.GatewayRouteData
	resourceName := "aws_appmesh_gateway_route.test"
	meshName := sdkacctest.RandomWithPrefix(acctest.ResourcePrefix)
	vgName := sdkacctest.RandomWithPrefix(acctest.ResourcePrefix)
	grName := sdkacctest.RandomWithPrefix(acctest.ResourcePrefix)

	resource.Test(t, resource.TestCase{
<<<<<<< HEAD
		PreCheck:                 func() { acctest.PreCheck(ctx, t); acctest.PreCheckPartitionHasService(appmesh.EndpointsID, t) },
=======
		PreCheck:                 func() { acctest.PreCheck(t); acctest.PreCheckPartitionHasService(t, appmesh.EndpointsID) },
>>>>>>> 78d002fe
		ErrorCheck:               acctest.ErrorCheck(t, appmesh.EndpointsID),
		ProtoV5ProviderFactories: acctest.ProtoV5ProviderFactories,
		CheckDestroy:             testAccCheckGatewayRouteDestroy(ctx),
		Steps: []resource.TestStep{
			{
				Config: testAccGatewayRouteConfig_tags1(meshName, vgName, grName, "key1", "value1"),
				Check: resource.ComposeTestCheckFunc(
					testAccCheckGatewayRouteExists(ctx, resourceName, &v),
					resource.TestCheckResourceAttr(resourceName, "tags.%", "1"),
					resource.TestCheckResourceAttr(resourceName, "tags.key1", "value1"),
				),
			},
			{
				ResourceName:      resourceName,
				ImportStateIdFunc: testAccGatewayRouteImportStateIdFunc(resourceName),
				ImportState:       true,
				ImportStateVerify: true,
			},
			{
				Config: testAccGatewayRouteConfig_tags2(meshName, vgName, grName, "key1", "value1updated", "key2", "value2"),
				Check: resource.ComposeTestCheckFunc(
					testAccCheckGatewayRouteExists(ctx, resourceName, &v),
					resource.TestCheckResourceAttr(resourceName, "tags.%", "2"),
					resource.TestCheckResourceAttr(resourceName, "tags.key1", "value1updated"),
					resource.TestCheckResourceAttr(resourceName, "tags.key2", "value2"),
				),
			},
			{
				Config: testAccGatewayRouteConfig_tags1(meshName, vgName, grName, "key2", "value2"),
				Check: resource.ComposeTestCheckFunc(
					testAccCheckGatewayRouteExists(ctx, resourceName, &v),
					resource.TestCheckResourceAttr(resourceName, "tags.%", "1"),
					resource.TestCheckResourceAttr(resourceName, "tags.key2", "value2"),
				),
			},
		},
	})
}

func testAccGatewayRouteImportStateIdFunc(resourceName string) resource.ImportStateIdFunc {
	return func(s *terraform.State) (string, error) {
		rs, ok := s.RootModule().Resources[resourceName]
		if !ok {
			return "", fmt.Errorf("Not Found: %s", resourceName)
		}

		return fmt.Sprintf("%s/%s/%s", rs.Primary.Attributes["mesh_name"], rs.Primary.Attributes["virtual_gateway_name"], rs.Primary.Attributes["name"]), nil
	}
}

func testAccCheckGatewayRouteDestroy(ctx context.Context) resource.TestCheckFunc {
	return func(s *terraform.State) error {
		conn := acctest.Provider.Meta().(*conns.AWSClient).AppMeshConn()

		for _, rs := range s.RootModule().Resources {
			if rs.Type != "aws_appmesh_gateway_route" {
				continue
			}

			_, err := tfappmesh.FindGatewayRoute(ctx, conn, rs.Primary.Attributes["mesh_name"], rs.Primary.Attributes["virtual_gateway_name"], rs.Primary.Attributes["name"], rs.Primary.Attributes["mesh_owner"])
			if tfawserr.ErrCodeEquals(err, appmesh.ErrCodeNotFoundException) {
				continue
			}
			if err != nil {
				return err
			}
			return fmt.Errorf("App Mesh gateway route still exists: %s", rs.Primary.ID)
		}

		return nil
	}
}

func testAccCheckGatewayRouteExists(ctx context.Context, name string, v *appmesh.GatewayRouteData) resource.TestCheckFunc {
	return func(s *terraform.State) error {
		conn := acctest.Provider.Meta().(*conns.AWSClient).AppMeshConn()

		rs, ok := s.RootModule().Resources[name]
		if !ok {
			return fmt.Errorf("Not found: %s", name)
		}

		if rs.Primary.ID == "" {
			return fmt.Errorf("No App Mesh gateway route ID is set")
		}

		out, err := tfappmesh.FindGatewayRoute(ctx, conn, rs.Primary.Attributes["mesh_name"], rs.Primary.Attributes["virtual_gateway_name"], rs.Primary.Attributes["name"], rs.Primary.Attributes["mesh_owner"])
		if err != nil {
			return err
		}

		*v = *out

		return nil
	}
}

func testAccGatewayRouteConfigBase(meshName, vgName, protocol string) string {
	return fmt.Sprintf(`
resource "aws_appmesh_mesh" "test" {
  name = %[1]q
}

resource "aws_appmesh_virtual_gateway" "test" {
  name      = %[2]q
  mesh_name = aws_appmesh_mesh.test.name

  spec {
    listener {
      port_mapping {
        port     = 8080
        protocol = "%[3]s"
      }
    }
  }
}

resource "aws_appmesh_virtual_service" "test" {
  count = 2

  name      = "%[2]s-${count.index}"
  mesh_name = aws_appmesh_mesh.test.name

  spec {}
}
`, meshName, vgName, protocol)
}

func testAccGatewayRouteConfig_grpcRoute(meshName, vgName, grName string) string {
	return acctest.ConfigCompose(testAccGatewayRouteConfigBase(meshName, vgName, "grpc"), fmt.Sprintf(`
resource "aws_appmesh_gateway_route" "test" {
  name                 = %[1]q
  mesh_name            = aws_appmesh_mesh.test.name
  virtual_gateway_name = aws_appmesh_virtual_gateway.test.name

  spec {
    grpc_route {
      action {
        target {
          virtual_service {
            virtual_service_name = aws_appmesh_virtual_service.test[0].name
          }
        }
      }

      match {
        service_name = "test1"
      }
    }
  }
}
`, grName))
}

func testAccGatewayRouteConfig_grpcRouteUpdated(meshName, vgName, grName string) string {
	return acctest.ConfigCompose(testAccGatewayRouteConfigBase(meshName, vgName, "grpc"), fmt.Sprintf(`
resource "aws_appmesh_gateway_route" "test" {
  name                 = %[1]q
  mesh_name            = aws_appmesh_mesh.test.name
  virtual_gateway_name = aws_appmesh_virtual_gateway.test.name

  spec {
    grpc_route {
      action {
        target {
          virtual_service {
            virtual_service_name = aws_appmesh_virtual_service.test[1].name
          }
        }
      }

      match {
        service_name = "test2"
      }
    }
  }
}
`, grName))
}

func testAccGatewayRouteConfig_grpcRouteWithPort(meshName, vgName, grName string) string {
	return acctest.ConfigCompose(testAccGatewayRouteConfigBase(meshName, vgName, "grpc"), fmt.Sprintf(`
resource "aws_appmesh_gateway_route" "test" {
  name                 = %[1]q
  mesh_name            = aws_appmesh_mesh.test.name
  virtual_gateway_name = aws_appmesh_virtual_gateway.test.name

  spec {
    grpc_route {
      action {
        target {
          virtual_service {
            virtual_service_name = aws_appmesh_virtual_service.test[0].name
          }
        }
      }

      match {
        service_name = "test1"
        port         = 8080
      }
    }
  }
}
`, grName))
}

func testAccGatewayRouteConfig_grpcRouteWithPortUpdated(meshName, vgName, grName string) string {
	return acctest.ConfigCompose(testAccGatewayRouteConfigBase(meshName, vgName, "grpc"), fmt.Sprintf(`
resource "aws_appmesh_gateway_route" "test" {
  name                 = %[1]q
  mesh_name            = aws_appmesh_mesh.test.name
  virtual_gateway_name = aws_appmesh_virtual_gateway.test.name

  spec {
    grpc_route {
      action {
        target {
          virtual_service {
            virtual_service_name = aws_appmesh_virtual_service.test[1].name
          }
        }
      }

      match {
        service_name = "test2"
        port         = 8080
      }
    }
  }
}
`, grName))
}

func testAccGatewayRouteConfig_httpRoute(meshName, vgName, grName string) string {
	return acctest.ConfigCompose(testAccGatewayRouteConfigBase(meshName, vgName, "http"), fmt.Sprintf(`
resource "aws_appmesh_gateway_route" "test" {
  name                 = %[1]q
  mesh_name            = aws_appmesh_mesh.test.name
  virtual_gateway_name = aws_appmesh_virtual_gateway.test.name

  spec {
    http_route {
      action {
        target {
          virtual_service {
            virtual_service_name = aws_appmesh_virtual_service.test[0].name
          }
        }
      }

      match {
        prefix = "/"
      }
    }
  }
}
`, grName))
}

func testAccGatewayRouteConfig_httpRouteUpdated(meshName, vgName, grName string) string {
	return acctest.ConfigCompose(testAccGatewayRouteConfigBase(meshName, vgName, "http"), fmt.Sprintf(`
resource "aws_appmesh_gateway_route" "test" {
  name                 = %[1]q
  mesh_name            = aws_appmesh_mesh.test.name
  virtual_gateway_name = aws_appmesh_virtual_gateway.test.name

  spec {
    http_route {
      action {
        target {
          virtual_service {
            virtual_service_name = aws_appmesh_virtual_service.test[1].name
          }
        }
      }

      match {
        prefix = "/users"
      }
    }
  }
}
`, grName))
}

func testAccGatewayRouteConfig_httpRouteWithPort(meshName, vgName, grName string) string {
	return acctest.ConfigCompose(testAccGatewayRouteConfigBase(meshName, vgName, "http"), fmt.Sprintf(`
resource "aws_appmesh_gateway_route" "test" {
  name                 = %[1]q
  mesh_name            = aws_appmesh_mesh.test.name
  virtual_gateway_name = aws_appmesh_virtual_gateway.test.name

  spec {
    http_route {
      action {
        target {
          virtual_service {
            virtual_service_name = aws_appmesh_virtual_service.test[0].name
          }
        }
      }

      match {
        prefix = "/"
        port   = 8080
      }
    }
  }
}
`, grName))
}

func testAccGatewayRouteConfig_httpRouteWithPortUpdated(meshName, vgName, grName string) string {
	return acctest.ConfigCompose(testAccGatewayRouteConfigBase(meshName, vgName, "http"), fmt.Sprintf(`
resource "aws_appmesh_gateway_route" "test" {
  name                 = %[1]q
  mesh_name            = aws_appmesh_mesh.test.name
  virtual_gateway_name = aws_appmesh_virtual_gateway.test.name

  spec {
    http_route {
      action {
        target {
          virtual_service {
            virtual_service_name = aws_appmesh_virtual_service.test[1].name
          }
        }
      }

      match {
        prefix = "/users"
        port   = 8080
      }
    }
  }
}
`, grName))
}

func testAccGatewayRouteConfig_httpRouteMatchHostname(meshName, vgName, grName string) string {
	return acctest.ConfigCompose(testAccGatewayRouteConfigBase(meshName, vgName, "http"), fmt.Sprintf(`
resource "aws_appmesh_gateway_route" "test" {
  name                 = %[1]q
  mesh_name            = aws_appmesh_mesh.test.name
  virtual_gateway_name = aws_appmesh_virtual_gateway.test.name

  spec {
    http_route {
      action {
        target {
          virtual_service {
            virtual_service_name = aws_appmesh_virtual_service.test[0].name
          }
        }
      }

      match {
        hostname {
          exact = "test.example.com"
        }
      }
    }
  }
}
`, grName))
}

func testAccGatewayRouteConfig_httpRouteRewrite(meshName, vgName, grName string) string {
	return acctest.ConfigCompose(testAccGatewayRouteConfigBase(meshName, vgName, "http"), fmt.Sprintf(`
resource "aws_appmesh_gateway_route" "test" {
  name                 = %[1]q
  mesh_name            = aws_appmesh_mesh.test.name
  virtual_gateway_name = aws_appmesh_virtual_gateway.test.name

  spec {
    http_route {
      action {
        target {
          virtual_service {
            virtual_service_name = aws_appmesh_virtual_service.test[0].name
          }
        }
        rewrite {
          hostname {
            default_target_hostname = "DISABLED"
          }
          prefix {
            default_prefix = "DISABLED"
          }
        }
      }

      match {
        prefix = "/"
      }
    }
  }
}
`, grName))
}

func testAccGatewayRouteConfig_http2Route(meshName, vgName, grName string) string {
	return acctest.ConfigCompose(testAccGatewayRouteConfigBase(meshName, vgName, "http2"), fmt.Sprintf(`
resource "aws_appmesh_gateway_route" "test" {
  name                 = %[1]q
  mesh_name            = aws_appmesh_mesh.test.name
  virtual_gateway_name = aws_appmesh_virtual_gateway.test.name

  spec {
    http2_route {
      action {
        target {
          virtual_service {
            virtual_service_name = aws_appmesh_virtual_service.test[0].name
          }
        }
      }

      match {
        prefix = "/"
      }
    }
  }
}
`, grName))
}

func testAccGatewayRouteConfig_http2RouteUpdated(meshName, vgName, grName string) string {
	return acctest.ConfigCompose(testAccGatewayRouteConfigBase(meshName, vgName, "http2"), fmt.Sprintf(`
resource "aws_appmesh_gateway_route" "test" {
  name                 = %[1]q
  mesh_name            = aws_appmesh_mesh.test.name
  virtual_gateway_name = aws_appmesh_virtual_gateway.test.name

  spec {
    http2_route {
      action {
        target {
          virtual_service {
            virtual_service_name = aws_appmesh_virtual_service.test[1].name
          }
        }
      }

      match {
        prefix = "/users"
      }
    }
  }
}
`, grName))
}

func testAccGatewayRouteConfig_http2RouteWithPort(meshName, vgName, grName string) string {
	return acctest.ConfigCompose(testAccGatewayRouteConfigBase(meshName, vgName, "http2"), fmt.Sprintf(`
resource "aws_appmesh_gateway_route" "test" {
  name                 = %[1]q
  mesh_name            = aws_appmesh_mesh.test.name
  virtual_gateway_name = aws_appmesh_virtual_gateway.test.name

  spec {
    http2_route {
      action {
        target {
          virtual_service {
            virtual_service_name = aws_appmesh_virtual_service.test[0].name
          }
        }
      }

      match {
        prefix = "/"
        port   = 8080
      }
    }
  }
}
`, grName))
}

func testAccGatewayRouteConfig_http2RouteWithPortUpdated(meshName, vgName, grName string) string {
	return acctest.ConfigCompose(testAccGatewayRouteConfigBase(meshName, vgName, "http2"), fmt.Sprintf(`
resource "aws_appmesh_gateway_route" "test" {
  name                 = %[1]q
  mesh_name            = aws_appmesh_mesh.test.name
  virtual_gateway_name = aws_appmesh_virtual_gateway.test.name

  spec {
    http2_route {
      action {
        target {
          virtual_service {
            virtual_service_name = aws_appmesh_virtual_service.test[1].name
          }
        }
      }

      match {
        prefix = "/users"
        port   = 8080
      }
    }
  }
}
`, grName))
}

func testAccGatewayRouteConfig_http2RouteMatchHostname(meshName, vgName, grName string) string {
	return acctest.ConfigCompose(testAccGatewayRouteConfigBase(meshName, vgName, "http2"), fmt.Sprintf(`
resource "aws_appmesh_gateway_route" "test" {
  name                 = %[1]q
  mesh_name            = aws_appmesh_mesh.test.name
  virtual_gateway_name = aws_appmesh_virtual_gateway.test.name

  spec {
    http2_route {
      action {
        target {
          virtual_service {
            virtual_service_name = aws_appmesh_virtual_service.test[0].name
          }
        }
      }

      match {
        hostname {
          exact = "test.example.com"
        }
      }
    }
  }
}
`, grName))
}

func testAccGatewayRouteConfig_http2RouteRewrite(meshName, vgName, grName string) string {
	return acctest.ConfigCompose(testAccGatewayRouteConfigBase(meshName, vgName, "http2"), fmt.Sprintf(`
resource "aws_appmesh_gateway_route" "test" {
  name                 = %[1]q
  mesh_name            = aws_appmesh_mesh.test.name
  virtual_gateway_name = aws_appmesh_virtual_gateway.test.name

  spec {
    http2_route {
      action {
        target {
          virtual_service {
            virtual_service_name = aws_appmesh_virtual_service.test[0].name
          }
        }
        rewrite {
          hostname {
            default_target_hostname = "DISABLED"
          }
          prefix {
            default_prefix = "DISABLED"
          }
        }
      }

      match {
        prefix = "/"
      }
    }
  }
}
`, grName))
}

func testAccGatewayRouteConfig_tags1(meshName, vgName, grName, tagKey1, tagValue1 string) string {
	return acctest.ConfigCompose(testAccGatewayRouteConfigBase(meshName, vgName, "http"), fmt.Sprintf(`
resource "aws_appmesh_gateway_route" "test" {
  name                 = %[1]q
  mesh_name            = aws_appmesh_mesh.test.name
  virtual_gateway_name = aws_appmesh_virtual_gateway.test.name

  spec {
    http_route {
      action {
        target {
          virtual_service {
            virtual_service_name = aws_appmesh_virtual_service.test[0].name
          }
        }
      }

      match {
        prefix = "/"
      }
    }
  }

  tags = {
    %[2]q = %[3]q
  }
}
`, grName, tagKey1, tagValue1))
}

func testAccGatewayRouteConfig_tags2(meshName, vgName, grName, tagKey1, tagValue1, tagKey2, tagValue2 string) string {
	return acctest.ConfigCompose(testAccGatewayRouteConfigBase(meshName, vgName, "http"), fmt.Sprintf(`
resource "aws_appmesh_gateway_route" "test" {
  name                 = %[1]q
  mesh_name            = aws_appmesh_mesh.test.name
  virtual_gateway_name = aws_appmesh_virtual_gateway.test.name

  spec {
    http_route {
      action {
        target {
          virtual_service {
            virtual_service_name = aws_appmesh_virtual_service.test[0].name
          }
        }
      }

      match {
        prefix = "/"
      }
    }
  }

  tags = {
    %[2]q = %[3]q
    %[4]q = %[5]q
  }
}
`, grName, tagKey1, tagValue1, tagKey2, tagValue2))
}<|MERGE_RESOLUTION|>--- conflicted
+++ resolved
@@ -25,11 +25,7 @@
 	grName := sdkacctest.RandomWithPrefix(acctest.ResourcePrefix)
 
 	resource.Test(t, resource.TestCase{
-<<<<<<< HEAD
-		PreCheck:                 func() { acctest.PreCheck(ctx, t); acctest.PreCheckPartitionHasService(appmesh.EndpointsID, t) },
-=======
-		PreCheck:                 func() { acctest.PreCheck(t); acctest.PreCheckPartitionHasService(t, appmesh.EndpointsID) },
->>>>>>> 78d002fe
+		PreCheck:                 func() { acctest.PreCheck(ctx, t); acctest.PreCheckPartitionHasService(t, appmesh.EndpointsID) },
 		ErrorCheck:               acctest.ErrorCheck(t, appmesh.EndpointsID),
 		ProtoV5ProviderFactories: acctest.ProtoV5ProviderFactories,
 		CheckDestroy:             testAccCheckGatewayRouteDestroy(ctx),
@@ -77,11 +73,7 @@
 	grName := sdkacctest.RandomWithPrefix(acctest.ResourcePrefix)
 
 	resource.Test(t, resource.TestCase{
-<<<<<<< HEAD
-		PreCheck:                 func() { acctest.PreCheck(ctx, t); acctest.PreCheckPartitionHasService(appmesh.EndpointsID, t) },
-=======
-		PreCheck:                 func() { acctest.PreCheck(t); acctest.PreCheckPartitionHasService(t, appmesh.EndpointsID) },
->>>>>>> 78d002fe
+		PreCheck:                 func() { acctest.PreCheck(ctx, t); acctest.PreCheckPartitionHasService(t, appmesh.EndpointsID) },
 		ErrorCheck:               acctest.ErrorCheck(t, appmesh.EndpointsID),
 		ProtoV5ProviderFactories: acctest.ProtoV5ProviderFactories,
 		CheckDestroy:             testAccCheckGatewayRouteDestroy(ctx),
@@ -109,11 +101,7 @@
 	grName := sdkacctest.RandomWithPrefix(acctest.ResourcePrefix)
 
 	resource.Test(t, resource.TestCase{
-<<<<<<< HEAD
-		PreCheck:                 func() { acctest.PreCheck(ctx, t); acctest.PreCheckPartitionHasService(appmesh.EndpointsID, t) },
-=======
-		PreCheck:                 func() { acctest.PreCheck(t); acctest.PreCheckPartitionHasService(t, appmesh.EndpointsID) },
->>>>>>> 78d002fe
+		PreCheck:                 func() { acctest.PreCheck(ctx, t); acctest.PreCheckPartitionHasService(t, appmesh.EndpointsID) },
 		ErrorCheck:               acctest.ErrorCheck(t, appmesh.EndpointsID),
 		ProtoV5ProviderFactories: acctest.ProtoV5ProviderFactories,
 		CheckDestroy:             testAccCheckGatewayRouteDestroy(ctx),
@@ -187,11 +175,7 @@
 	grName := sdkacctest.RandomWithPrefix(acctest.ResourcePrefix)
 
 	resource.Test(t, resource.TestCase{
-<<<<<<< HEAD
-		PreCheck:                 func() { acctest.PreCheck(ctx, t); acctest.PreCheckPartitionHasService(appmesh.EndpointsID, t) },
-=======
-		PreCheck:                 func() { acctest.PreCheck(t); acctest.PreCheckPartitionHasService(t, appmesh.EndpointsID) },
->>>>>>> 78d002fe
+		PreCheck:                 func() { acctest.PreCheck(ctx, t); acctest.PreCheckPartitionHasService(t, appmesh.EndpointsID) },
 		ErrorCheck:               acctest.ErrorCheck(t, appmesh.EndpointsID),
 		ProtoV5ProviderFactories: acctest.ProtoV5ProviderFactories,
 		CheckDestroy:             testAccCheckGatewayRouteDestroy(ctx),
@@ -267,11 +251,7 @@
 	grName := sdkacctest.RandomWithPrefix(acctest.ResourcePrefix)
 
 	resource.Test(t, resource.TestCase{
-<<<<<<< HEAD
-		PreCheck:                 func() { acctest.PreCheck(ctx, t); acctest.PreCheckPartitionHasService(appmesh.EndpointsID, t) },
-=======
-		PreCheck:                 func() { acctest.PreCheck(t); acctest.PreCheckPartitionHasService(t, appmesh.EndpointsID) },
->>>>>>> 78d002fe
+		PreCheck:                 func() { acctest.PreCheck(ctx, t); acctest.PreCheckPartitionHasService(t, appmesh.EndpointsID) },
 		ErrorCheck:               acctest.ErrorCheck(t, appmesh.EndpointsID),
 		ProtoV5ProviderFactories: acctest.ProtoV5ProviderFactories,
 		CheckDestroy:             testAccCheckGatewayRouteDestroy(ctx),
@@ -399,11 +379,7 @@
 	grName := sdkacctest.RandomWithPrefix(acctest.ResourcePrefix)
 
 	resource.Test(t, resource.TestCase{
-<<<<<<< HEAD
-		PreCheck:                 func() { acctest.PreCheck(ctx, t); acctest.PreCheckPartitionHasService(appmesh.EndpointsID, t) },
-=======
-		PreCheck:                 func() { acctest.PreCheck(t); acctest.PreCheckPartitionHasService(t, appmesh.EndpointsID) },
->>>>>>> 78d002fe
+		PreCheck:                 func() { acctest.PreCheck(ctx, t); acctest.PreCheckPartitionHasService(t, appmesh.EndpointsID) },
 		ErrorCheck:               acctest.ErrorCheck(t, appmesh.EndpointsID),
 		ProtoV5ProviderFactories: acctest.ProtoV5ProviderFactories,
 		CheckDestroy:             testAccCheckGatewayRouteDestroy(ctx),
@@ -533,11 +509,7 @@
 	grName := sdkacctest.RandomWithPrefix(acctest.ResourcePrefix)
 
 	resource.Test(t, resource.TestCase{
-<<<<<<< HEAD
-		PreCheck:                 func() { acctest.PreCheck(ctx, t); acctest.PreCheckPartitionHasService(appmesh.EndpointsID, t) },
-=======
-		PreCheck:                 func() { acctest.PreCheck(t); acctest.PreCheckPartitionHasService(t, appmesh.EndpointsID) },
->>>>>>> 78d002fe
+		PreCheck:                 func() { acctest.PreCheck(ctx, t); acctest.PreCheckPartitionHasService(t, appmesh.EndpointsID) },
 		ErrorCheck:               acctest.ErrorCheck(t, appmesh.EndpointsID),
 		ProtoV5ProviderFactories: acctest.ProtoV5ProviderFactories,
 		CheckDestroy:             testAccCheckGatewayRouteDestroy(ctx),
@@ -665,11 +637,7 @@
 	grName := sdkacctest.RandomWithPrefix(acctest.ResourcePrefix)
 
 	resource.Test(t, resource.TestCase{
-<<<<<<< HEAD
-		PreCheck:                 func() { acctest.PreCheck(ctx, t); acctest.PreCheckPartitionHasService(appmesh.EndpointsID, t) },
-=======
-		PreCheck:                 func() { acctest.PreCheck(t); acctest.PreCheckPartitionHasService(t, appmesh.EndpointsID) },
->>>>>>> 78d002fe
+		PreCheck:                 func() { acctest.PreCheck(ctx, t); acctest.PreCheckPartitionHasService(t, appmesh.EndpointsID) },
 		ErrorCheck:               acctest.ErrorCheck(t, appmesh.EndpointsID),
 		ProtoV5ProviderFactories: acctest.ProtoV5ProviderFactories,
 		CheckDestroy:             testAccCheckGatewayRouteDestroy(ctx),
@@ -797,11 +765,7 @@
 	grName := sdkacctest.RandomWithPrefix(acctest.ResourcePrefix)
 
 	resource.Test(t, resource.TestCase{
-<<<<<<< HEAD
-		PreCheck:                 func() { acctest.PreCheck(ctx, t); acctest.PreCheckPartitionHasService(appmesh.EndpointsID, t) },
-=======
-		PreCheck:                 func() { acctest.PreCheck(t); acctest.PreCheckPartitionHasService(t, appmesh.EndpointsID) },
->>>>>>> 78d002fe
+		PreCheck:                 func() { acctest.PreCheck(ctx, t); acctest.PreCheckPartitionHasService(t, appmesh.EndpointsID) },
 		ErrorCheck:               acctest.ErrorCheck(t, appmesh.EndpointsID),
 		ProtoV5ProviderFactories: acctest.ProtoV5ProviderFactories,
 		CheckDestroy:             testAccCheckGatewayRouteDestroy(ctx),

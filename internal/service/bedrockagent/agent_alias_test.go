--- conflicted
+++ resolved
@@ -269,18 +269,13 @@
 	return acctest.ConfigCompose(testAccAgentConfig_basic(rName, "anthropic.claude-v2", "basic claude"), fmt.Sprintf(`
 resource "aws_bedrock_agent_alias" "test" {
   agent_alias_name = %[1]q
-<<<<<<< HEAD
-  agent_id         = aws_bedrockagent_agent.test.agent_id
-}
-`, rName))
-=======
-  agent_id         = "TLJ2L6TKGM"
+  agent_id         = "aws_bedrockagent_agent.test.agent_id
   description      = "Test ALias"
   routing_configuration {
 	agent_version = "46"
   }
 }
-`, rName)
+`, rName))
 }
 
 func testAccAgentAliasConfig_update(rName, desc string) string {
@@ -327,5 +322,4 @@
   }
 }
 `, rName, tagKey1, tagValue1, tagKey2, tagValue2)
->>>>>>> ae3319b2
 }
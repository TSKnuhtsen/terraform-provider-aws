--- conflicted
+++ resolved
@@ -44,114 +44,6 @@
 )
 
 const (
-<<<<<<< HEAD
-	CarrierGatewayAvailableTimeout = 5 * time.Minute
-
-	CarrierGatewayDeletedTimeout = 5 * time.Minute
-)
-
-func WaitCarrierGatewayCreated(ctx context.Context, conn *ec2.EC2, id string) (*ec2.CarrierGateway, error) {
-	stateConf := &retry.StateChangeConf{
-		Pending: []string{ec2.CarrierGatewayStatePending},
-		Target:  []string{ec2.CarrierGatewayStateAvailable},
-		Refresh: StatusCarrierGatewayState(ctx, conn, id),
-		Timeout: CarrierGatewayAvailableTimeout,
-=======
-	AvailabilityZoneGroupOptInStatusTimeout = 10 * time.Minute
-)
-
-func WaitAvailabilityZoneGroupOptedIn(ctx context.Context, conn *ec2.EC2, name string) (*ec2.AvailabilityZone, error) {
-	stateConf := &retry.StateChangeConf{
-		Pending: []string{ec2.AvailabilityZoneOptInStatusNotOptedIn},
-		Target:  []string{ec2.AvailabilityZoneOptInStatusOptedIn},
-		Refresh: StatusAvailabilityZoneGroupOptInStatus(ctx, conn, name),
-		Timeout: AvailabilityZoneGroupOptInStatusTimeout,
-	}
-
-	outputRaw, err := stateConf.WaitForStateContext(ctx)
-
-	if output, ok := outputRaw.(*ec2.AvailabilityZone); ok {
-		return output, err
-	}
-
-	return nil, err
-}
-
-func WaitAvailabilityZoneGroupNotOptedIn(ctx context.Context, conn *ec2.EC2, name string) (*ec2.AvailabilityZone, error) {
-	stateConf := &retry.StateChangeConf{
-		Pending: []string{ec2.AvailabilityZoneOptInStatusOptedIn},
-		Target:  []string{ec2.AvailabilityZoneOptInStatusNotOptedIn},
-		Refresh: StatusAvailabilityZoneGroupOptInStatus(ctx, conn, name),
-		Timeout: AvailabilityZoneGroupOptInStatusTimeout,
-	}
-
-	outputRaw, err := stateConf.WaitForStateContext(ctx)
-
-	if output, ok := outputRaw.(*ec2.AvailabilityZone); ok {
-		return output, err
-	}
-
-	return nil, err
-}
-
-const (
-	CapacityReservationActiveTimeout  = 2 * time.Minute
-	CapacityReservationDeletedTimeout = 2 * time.Minute
-)
-
-func WaitCapacityReservationActive(ctx context.Context, conn *ec2.EC2, id string) (*ec2.CapacityReservation, error) {
-	stateConf := &retry.StateChangeConf{
-		Pending: []string{ec2.CapacityReservationStatePending},
-		Target:  []string{ec2.CapacityReservationStateActive},
-		Refresh: StatusCapacityReservationState(ctx, conn, id),
-		Timeout: CapacityReservationActiveTimeout,
->>>>>>> eae23a82
-	}
-
-	outputRaw, err := stateConf.WaitForStateContext(ctx)
-
-<<<<<<< HEAD
-	if output, ok := outputRaw.(*ec2.CarrierGateway); ok {
-=======
-	if output, ok := outputRaw.(*ec2.CapacityReservation); ok {
->>>>>>> eae23a82
-		return output, err
-	}
-
-	return nil, err
-}
-
-<<<<<<< HEAD
-func WaitCarrierGatewayDeleted(ctx context.Context, conn *ec2.EC2, id string) (*ec2.CarrierGateway, error) {
-	stateConf := &retry.StateChangeConf{
-		Pending: []string{ec2.CarrierGatewayStateDeleting},
-		Target:  []string{},
-		Refresh: StatusCarrierGatewayState(ctx, conn, id),
-		Timeout: CarrierGatewayDeletedTimeout,
-=======
-func WaitCapacityReservationDeleted(ctx context.Context, conn *ec2.EC2, id string) (*ec2.CapacityReservation, error) {
-	stateConf := &retry.StateChangeConf{
-		Pending: []string{ec2.CapacityReservationStateActive},
-		Target:  []string{},
-		Refresh: StatusCapacityReservationState(ctx, conn, id),
-		Timeout: CapacityReservationDeletedTimeout,
->>>>>>> eae23a82
-	}
-
-	outputRaw, err := stateConf.WaitForStateContext(ctx)
-
-<<<<<<< HEAD
-	if output, ok := outputRaw.(*ec2.CarrierGateway); ok {
-=======
-	if output, ok := outputRaw.(*ec2.CapacityReservation); ok {
->>>>>>> eae23a82
-		return output, err
-	}
-
-	return nil, err
-}
-
-const (
 	// Maximum amount of time to wait for a LocalGatewayRouteTableVpcAssociation to return Associated
 	LocalGatewayRouteTableVPCAssociationAssociatedTimeout = 5 * time.Minute
 
@@ -189,302 +81,6 @@
 	outputRaw, err := stateConf.WaitForStateContext(ctx)
 
 	if output, ok := outputRaw.(*ec2.LocalGatewayRouteTableVpcAssociation); ok {
-		return output, err
-	}
-
-	return nil, err
-}
-
-<<<<<<< HEAD
-const (
-	ClientVPNEndpointDeletedTimeout          = 5 * time.Minute
-	ClientVPNEndpointAttributeUpdatedTimeout = 5 * time.Minute
-)
-
-func WaitClientVPNEndpointDeleted(ctx context.Context, conn *ec2.EC2, id string) (*ec2.ClientVpnEndpoint, error) {
-	stateConf := &retry.StateChangeConf{
-		Pending: []string{ec2.ClientVpnEndpointStatusCodeDeleting},
-		Target:  []string{},
-		Refresh: StatusClientVPNEndpointState(ctx, conn, id),
-		Timeout: ClientVPNEndpointDeletedTimeout,
-=======
-func WaitFleet(ctx context.Context, conn *ec2.EC2, id string, pending, target []string, timeout, delay time.Duration) (*ec2.FleetData, error) {
-	stateConf := &retry.StateChangeConf{
-		Pending:    pending,
-		Target:     target,
-		Refresh:    StatusFleetState(ctx, conn, id),
-		Timeout:    timeout,
-		Delay:      delay,
-		MinTimeout: 1 * time.Second,
->>>>>>> eae23a82
-	}
-
-	outputRaw, err := stateConf.WaitForStateContext(ctx)
-
-<<<<<<< HEAD
-	if output, ok := outputRaw.(*ec2.ClientVpnEndpoint); ok {
-		tfresource.SetLastError(err, errors.New(aws.StringValue(output.Status.Message)))
-
-=======
-	if output, ok := outputRaw.(*ec2.FleetData); ok {
->>>>>>> eae23a82
-		return output, err
-	}
-
-	return nil, err
-}
-
-<<<<<<< HEAD
-func WaitClientVPNEndpointClientConnectResponseOptionsUpdated(ctx context.Context, conn *ec2.EC2, id string) (*ec2.ClientConnectResponseOptions, error) {
-	stateConf := &retry.StateChangeConf{
-		Pending: []string{ec2.ClientVpnEndpointAttributeStatusCodeApplying},
-		Target:  []string{ec2.ClientVpnEndpointAttributeStatusCodeApplied},
-		Refresh: StatusClientVPNEndpointClientConnectResponseOptionsState(ctx, conn, id),
-		Timeout: ClientVPNEndpointAttributeUpdatedTimeout,
-=======
-func WaitImageAvailable(ctx context.Context, conn *ec2.EC2, id string, timeout time.Duration) (*ec2.Image, error) {
-	stateConf := &retry.StateChangeConf{
-		Pending:    []string{ec2.ImageStatePending},
-		Target:     []string{ec2.ImageStateAvailable},
-		Refresh:    StatusImageState(ctx, conn, id),
-		Timeout:    timeout,
-		Delay:      amiRetryDelay,
-		MinTimeout: amiRetryMinTimeout,
->>>>>>> eae23a82
-	}
-
-	outputRaw, err := stateConf.WaitForStateContext(ctx)
-
-<<<<<<< HEAD
-	if output, ok := outputRaw.(*ec2.ClientConnectResponseOptions); ok {
-		tfresource.SetLastError(err, errors.New(aws.StringValue(output.Status.Message)))
-=======
-	if output, ok := outputRaw.(*ec2.Image); ok {
-		if stateReason := output.StateReason; stateReason != nil {
-			tfresource.SetLastError(err, errors.New(aws.StringValue(stateReason.Message)))
-		}
->>>>>>> eae23a82
-
-		return output, err
-	}
-
-	return nil, err
-}
-
-<<<<<<< HEAD
-const (
-	ClientVPNAuthorizationRuleCreatedTimeout = 10 * time.Minute
-	ClientVPNAuthorizationRuleDeletedTimeout = 10 * time.Minute
-)
-
-func WaitClientVPNAuthorizationRuleCreated(ctx context.Context, conn *ec2.EC2, endpointID, targetNetworkCIDR, accessGroupID string, timeout time.Duration) (*ec2.AuthorizationRule, error) {
-	stateConf := &retry.StateChangeConf{
-		Pending: []string{ec2.ClientVpnAuthorizationRuleStatusCodeAuthorizing},
-		Target:  []string{ec2.ClientVpnAuthorizationRuleStatusCodeActive},
-		Refresh: StatusClientVPNAuthorizationRule(ctx, conn, endpointID, targetNetworkCIDR, accessGroupID),
-		Timeout: timeout,
-=======
-func WaitImageDeleted(ctx context.Context, conn *ec2.EC2, id string, timeout time.Duration) (*ec2.Image, error) {
-	stateConf := &retry.StateChangeConf{
-		Pending:    []string{ec2.ImageStateAvailable, ec2.ImageStateFailed, ec2.ImageStatePending},
-		Target:     []string{},
-		Refresh:    StatusImageState(ctx, conn, id),
-		Timeout:    timeout,
-		Delay:      amiRetryDelay,
-		MinTimeout: amiRetryMinTimeout,
->>>>>>> eae23a82
-	}
-
-	outputRaw, err := stateConf.WaitForStateContext(ctx)
-
-<<<<<<< HEAD
-	if output, ok := outputRaw.(*ec2.AuthorizationRule); ok {
-		tfresource.SetLastError(err, errors.New(aws.StringValue(output.Status.Message)))
-=======
-	if output, ok := outputRaw.(*ec2.Image); ok {
-		if stateReason := output.StateReason; stateReason != nil {
-			tfresource.SetLastError(err, errors.New(aws.StringValue(stateReason.Message)))
-		}
->>>>>>> eae23a82
-
-		return output, err
-	}
-
-	return nil, err
-}
-
-<<<<<<< HEAD
-func WaitClientVPNAuthorizationRuleDeleted(ctx context.Context, conn *ec2.EC2, endpointID, targetNetworkCIDR, accessGroupID string, timeout time.Duration) (*ec2.AuthorizationRule, error) {
-	stateConf := &retry.StateChangeConf{
-		Pending: []string{ec2.ClientVpnAuthorizationRuleStatusCodeRevoking},
-		Target:  []string{},
-		Refresh: StatusClientVPNAuthorizationRule(ctx, conn, endpointID, targetNetworkCIDR, accessGroupID),
-		Timeout: timeout,
-=======
-func WaitInstanceIAMInstanceProfileUpdated(ctx context.Context, conn *ec2.EC2, instanceID string, expectedValue string) (*ec2.Instance, error) {
-	stateConf := &retry.StateChangeConf{
-		Target:     []string{expectedValue},
-		Refresh:    StatusInstanceIAMInstanceProfile(ctx, conn, instanceID),
-		Timeout:    ec2PropagationTimeout,
-		Delay:      10 * time.Second,
-		MinTimeout: 3 * time.Second,
->>>>>>> eae23a82
-	}
-
-	outputRaw, err := stateConf.WaitForStateContext(ctx)
-
-<<<<<<< HEAD
-	if output, ok := outputRaw.(*ec2.AuthorizationRule); ok {
-		tfresource.SetLastError(err, errors.New(aws.StringValue(output.Status.Message)))
-
-=======
-	if output, ok := outputRaw.(*ec2.Instance); ok {
->>>>>>> eae23a82
-		return output, err
-	}
-
-	return nil, err
-}
-
-<<<<<<< HEAD
-const (
-	ClientVPNNetworkAssociationCreatedTimeout     = 30 * time.Minute
-	ClientVPNNetworkAssociationCreatedDelay       = 4 * time.Minute
-	ClientVPNNetworkAssociationDeletedTimeout     = 30 * time.Minute
-	ClientVPNNetworkAssociationDeletedDelay       = 4 * time.Minute
-	ClientVPNNetworkAssociationStatusPollInterval = 10 * time.Second
-)
-
-func WaitClientVPNNetworkAssociationCreated(ctx context.Context, conn *ec2.EC2, associationID, endpointID string, timeout time.Duration) (*ec2.TargetNetwork, error) {
-	stateConf := &retry.StateChangeConf{
-		Pending:      []string{ec2.AssociationStatusCodeAssociating},
-		Target:       []string{ec2.AssociationStatusCodeAssociated},
-		Refresh:      StatusClientVPNNetworkAssociation(ctx, conn, associationID, endpointID),
-		Timeout:      timeout,
-		Delay:        ClientVPNNetworkAssociationCreatedDelay,
-		PollInterval: ClientVPNNetworkAssociationStatusPollInterval,
-=======
-func WaitInstanceCapacityReservationSpecificationUpdated(ctx context.Context, conn *ec2.EC2, instanceID string, expectedValue *ec2.CapacityReservationSpecification) (*ec2.Instance, error) {
-	stateConf := &retry.StateChangeConf{
-		Target:     []string{strconv.FormatBool(true)},
-		Refresh:    StatusInstanceCapacityReservationSpecificationEquals(ctx, conn, instanceID, expectedValue),
-		Timeout:    ec2PropagationTimeout,
-		Delay:      10 * time.Second,
-		MinTimeout: 3 * time.Second,
->>>>>>> eae23a82
-	}
-
-	outputRaw, err := stateConf.WaitForStateContext(ctx)
-
-<<<<<<< HEAD
-	if output, ok := outputRaw.(*ec2.TargetNetwork); ok {
-		tfresource.SetLastError(err, errors.New(aws.StringValue(output.Status.Message)))
-
-=======
-	if output, ok := outputRaw.(*ec2.Instance); ok {
->>>>>>> eae23a82
-		return output, err
-	}
-
-	return nil, err
-}
-
-<<<<<<< HEAD
-func WaitClientVPNNetworkAssociationDeleted(ctx context.Context, conn *ec2.EC2, associationID, endpointID string, timeout time.Duration) (*ec2.TargetNetwork, error) {
-	stateConf := &retry.StateChangeConf{
-		Pending:      []string{ec2.AssociationStatusCodeDisassociating},
-		Target:       []string{},
-		Refresh:      StatusClientVPNNetworkAssociation(ctx, conn, associationID, endpointID),
-		Timeout:      timeout,
-		Delay:        ClientVPNNetworkAssociationDeletedDelay,
-		PollInterval: ClientVPNNetworkAssociationStatusPollInterval,
-=======
-func WaitInstanceMaintenanceOptionsAutoRecoveryUpdated(ctx context.Context, conn *ec2.EC2, id, expectedValue string, timeout time.Duration) (*ec2.InstanceMaintenanceOptions, error) {
-	stateConf := &retry.StateChangeConf{
-		Target:     []string{expectedValue},
-		Refresh:    StatusInstanceMaintenanceOptionsAutoRecovery(ctx, conn, id),
-		Timeout:    timeout,
-		Delay:      10 * time.Second,
-		MinTimeout: 3 * time.Second,
->>>>>>> eae23a82
-	}
-
-	outputRaw, err := stateConf.WaitForStateContext(ctx)
-
-<<<<<<< HEAD
-	if output, ok := outputRaw.(*ec2.TargetNetwork); ok {
-		tfresource.SetLastError(err, errors.New(aws.StringValue(output.Status.Message)))
-
-=======
-	if output, ok := outputRaw.(*ec2.InstanceMaintenanceOptions); ok {
->>>>>>> eae23a82
-		return output, err
-	}
-
-	return nil, err
-}
-
-<<<<<<< HEAD
-func WaitClientVPNRouteCreated(ctx context.Context, conn *ec2.EC2, endpointID, targetSubnetID, destinationCIDR string, timeout time.Duration) (*ec2.ClientVpnRoute, error) {
-	stateConf := &retry.StateChangeConf{
-		Pending: []string{ec2.ClientVpnRouteStatusCodeCreating},
-		Target:  []string{ec2.ClientVpnRouteStatusCodeActive},
-		Refresh: StatusClientVPNRoute(ctx, conn, endpointID, targetSubnetID, destinationCIDR),
-		Timeout: timeout,
-=======
-func WaitInstanceMetadataOptionsApplied(ctx context.Context, conn *ec2.EC2, id string, timeout time.Duration) (*ec2.InstanceMetadataOptionsResponse, error) {
-	stateConf := &retry.StateChangeConf{
-		Pending:    []string{ec2.InstanceMetadataOptionsStatePending},
-		Target:     []string{ec2.InstanceMetadataOptionsStateApplied},
-		Refresh:    StatusInstanceMetadataOptionsState(ctx, conn, id),
-		Timeout:    timeout,
-		Delay:      10 * time.Second,
-		MinTimeout: 3 * time.Second,
->>>>>>> eae23a82
-	}
-
-	outputRaw, err := stateConf.WaitForStateContext(ctx)
-
-<<<<<<< HEAD
-	if output, ok := outputRaw.(*ec2.ClientVpnRoute); ok {
-		tfresource.SetLastError(err, errors.New(aws.StringValue(output.Status.Message)))
-
-=======
-	if output, ok := outputRaw.(*ec2.InstanceMetadataOptionsResponse); ok {
->>>>>>> eae23a82
-		return output, err
-	}
-
-	return nil, err
-}
-
-<<<<<<< HEAD
-func WaitClientVPNRouteDeleted(ctx context.Context, conn *ec2.EC2, endpointID, targetSubnetID, destinationCIDR string, timeout time.Duration) (*ec2.ClientVpnRoute, error) {
-	stateConf := &retry.StateChangeConf{
-		Pending: []string{ec2.ClientVpnRouteStatusCodeActive, ec2.ClientVpnRouteStatusCodeDeleting},
-		Target:  []string{},
-		Refresh: StatusClientVPNRoute(ctx, conn, endpointID, targetSubnetID, destinationCIDR),
-		Timeout: timeout,
-=======
-func WaitInstanceRootBlockDeviceDeleteOnTerminationUpdated(ctx context.Context, conn *ec2.EC2, id string, expectedValue bool, timeout time.Duration) (*ec2.EbsInstanceBlockDevice, error) {
-	stateConf := &retry.StateChangeConf{
-		Target:     []string{strconv.FormatBool(expectedValue)},
-		Refresh:    StatusInstanceRootBlockDeviceDeleteOnTermination(ctx, conn, id),
-		Timeout:    timeout,
-		Delay:      10 * time.Second,
-		MinTimeout: 3 * time.Second,
->>>>>>> eae23a82
-	}
-
-	outputRaw, err := stateConf.WaitForStateContext(ctx)
-
-<<<<<<< HEAD
-	if output, ok := outputRaw.(*ec2.ClientVpnRoute); ok {
-		tfresource.SetLastError(err, errors.New(aws.StringValue(output.Status.Message)))
-
-=======
-	if output, ok := outputRaw.(*ec2.EbsInstanceBlockDevice); ok {
->>>>>>> eae23a82
 		return output, err
 	}
 

--- conflicted
+++ resolved
@@ -17,13 +17,8 @@
 
 	resource.ParallelTest(t, resource.TestCase{
 		PreCheck: func() {
-<<<<<<< HEAD
 			acctest.PreCheck(ctx, t)
-			acctest.PreCheckPartitionHasService(lexmodelbuildingservice.EndpointsID, t)
-=======
-			acctest.PreCheck(t)
 			acctest.PreCheckPartitionHasService(t, lexmodelbuildingservice.EndpointsID)
->>>>>>> 78d002fe
 		},
 		ErrorCheck:               acctest.ErrorCheck(t, lexmodelbuildingservice.EndpointsID),
 		ProtoV5ProviderFactories: acctest.ProtoV5ProviderFactories,
@@ -55,13 +50,8 @@
 
 	resource.ParallelTest(t, resource.TestCase{
 		PreCheck: func() {
-<<<<<<< HEAD
 			acctest.PreCheck(ctx, t)
-			acctest.PreCheckPartitionHasService(lexmodelbuildingservice.EndpointsID, t)
-=======
-			acctest.PreCheck(t)
 			acctest.PreCheckPartitionHasService(t, lexmodelbuildingservice.EndpointsID)
->>>>>>> 78d002fe
 		},
 		ErrorCheck:               acctest.ErrorCheck(t, lexmodelbuildingservice.EndpointsID),
 		ProtoV5ProviderFactories: acctest.ProtoV5ProviderFactories,

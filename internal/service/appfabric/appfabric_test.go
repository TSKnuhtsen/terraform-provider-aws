// Copyright (c) HashiCorp, Inc.
// SPDX-License-Identifier: MPL-2.0

package appfabric_test

import (
	"context"
	"testing"
	"time"

	"github.com/aws/aws-sdk-go-v2/service/appfabric"
	"github.com/hashicorp/terraform-provider-aws/internal/acctest"
	"github.com/hashicorp/terraform-provider-aws/internal/conns"
)

const serializeDelay = 10 * time.Second

// Serialize to limit API rate-limit exceeded errors (ServiceQuotaExceededException).
func TestAccAppFabric_serial(t *testing.T) {
	t.Parallel()

	testCases := map[string]map[string]func(t *testing.T){
		"AppBundle": {
			acctest.CtBasic:      testAccAppBundle_basic,
			acctest.CtDisappears: testAccAppBundle_disappears,
			"cmk":                testAccAppBundle_cmk,
			"tags":               testAccAppBundle_tags,
		},
		"AppAuthorization": {
			acctest.CtBasic:      testAccAppAuthorization_basic,
			acctest.CtDisappears: testAccAppAuthorization_disappears,
			"apiKeyUpdate":       testAccAppAuthorization_apiKeyUpdate,
			"oath2Update":        testAccAppAuthorization_oath2Update,
			"tags":               testAccAppAuthorization_tags,
		},
<<<<<<< HEAD
		"Ingestion": {
			acctest.CtBasic:      testAccIngestion_basic,
			acctest.CtDisappears: testAccIngestion_disappears,
			"tags":               testAccIngestion_tags,
=======
		"AppAuthorizationConnection": {
			acctest.CtBasic: testAccAppAuthorizationConnection_basic,
			"oath2Connect":  testAccAppAuthorizationConnection_OAuth2,
>>>>>>> 2578a324
		},
	}

	acctest.RunSerialTests2Levels(t, testCases, serializeDelay)
}

func testAccPreCheck(ctx context.Context, t *testing.T) {
	conn := acctest.Provider.Meta().(*conns.AWSClient).AppFabricClient(ctx)

	input := &appfabric.ListAppBundlesInput{}
	_, err := conn.ListAppBundles(ctx, input)

	if acctest.PreCheckSkipError(err) {
		t.Skipf("skipping acceptance testing: %s", err)
	}

	if err != nil {
		t.Fatalf("unexpected PreCheck error: %s", err)
	}
}<|MERGE_RESOLUTION|>--- conflicted
+++ resolved
@@ -33,16 +33,14 @@
 			"oath2Update":        testAccAppAuthorization_oath2Update,
 			"tags":               testAccAppAuthorization_tags,
 		},
-<<<<<<< HEAD
+		"AppAuthorizationConnection": {
+			acctest.CtBasic: testAccAppAuthorizationConnection_basic,
+			"oath2Connect":  testAccAppAuthorizationConnection_OAuth2,
+		},
 		"Ingestion": {
 			acctest.CtBasic:      testAccIngestion_basic,
 			acctest.CtDisappears: testAccIngestion_disappears,
 			"tags":               testAccIngestion_tags,
-=======
-		"AppAuthorizationConnection": {
-			acctest.CtBasic: testAccAppAuthorizationConnection_basic,
-			"oath2Connect":  testAccAppAuthorizationConnection_OAuth2,
->>>>>>> 2578a324
 		},
 	}
 

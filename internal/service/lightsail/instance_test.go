package lightsail_test

import (
	"context"
	"errors"
	"fmt"
	"regexp"
	"strings"
	"testing"

	"github.com/aws/aws-sdk-go-v2/service/lightsail"
	sdkacctest "github.com/hashicorp/terraform-plugin-testing/helper/acctest"
	"github.com/hashicorp/terraform-plugin-testing/helper/resource"
	"github.com/hashicorp/terraform-plugin-testing/terraform"
	"github.com/hashicorp/terraform-provider-aws/internal/acctest"
	"github.com/hashicorp/terraform-provider-aws/internal/conns"
	"github.com/hashicorp/terraform-provider-aws/internal/create"
	"github.com/hashicorp/terraform-provider-aws/internal/envvar"
	tflightsail "github.com/hashicorp/terraform-provider-aws/internal/service/lightsail"
	"github.com/hashicorp/terraform-provider-aws/internal/tfresource"
	"github.com/hashicorp/terraform-provider-aws/names"
)

const (
	availabilityZoneKey = "TF_AWS_LIGHTSAIL_AVAILABILITY_ZONE"
)

const (
	envVarAvailabilityZoneKeyError = "The availability zone that is outside the providers current region."
)

func TestAccLightsailInstance_basic(t *testing.T) {
	ctx := acctest.Context(t)
	rName := sdkacctest.RandomWithPrefix(acctest.ResourcePrefix)
	resourceName := "aws_lightsail_instance.test"

	resource.ParallelTest(t, resource.TestCase{
		PreCheck: func() {
			acctest.PreCheck(ctx, t)
			acctest.PreCheckPartitionHasService(t, strings.ToLower(lightsail.ServiceID))
			testAccPreCheck(ctx, t)
		},
		ErrorCheck:               acctest.ErrorCheck(t, strings.ToLower(lightsail.ServiceID)),
		ProtoV5ProviderFactories: acctest.ProtoV5ProviderFactories,
		CheckDestroy:             testAccCheckInstanceDestroy(ctx),
		Steps: []resource.TestStep{
			{
				Config: testAccInstanceConfig_basic(rName),
				Check: resource.ComposeAggregateTestCheckFunc(
					testAccCheckInstanceExists(ctx, resourceName),
					resource.TestCheckResourceAttrSet(resourceName, "availability_zone"),
					resource.TestCheckResourceAttrSet(resourceName, "blueprint_id"),
					resource.TestCheckResourceAttrSet(resourceName, "bundle_id"),
					resource.TestCheckResourceAttr(resourceName, "ipv6_addresses.#", "1"),
					resource.TestMatchResourceAttr(resourceName, "ipv6_addresses.0", regexp.MustCompile(`([a-f0-9]{1,4}:){7}[a-f0-9]{1,4}`)),
					resource.TestCheckResourceAttrSet(resourceName, "key_pair_name"),
					resource.TestCheckResourceAttr(resourceName, "tags.%", "0"),
					resource.TestMatchResourceAttr(resourceName, "ram_size", regexp.MustCompile(`\d+(.\d+)?`)),
				),
			},
		},
	})
}

func TestAccLightsailInstance_name(t *testing.T) {
	ctx := acctest.Context(t)
	rName := sdkacctest.RandomWithPrefix(acctest.ResourcePrefix)
	resourceName := "aws_lightsail_instance.test"
	rNameWithSpaces := fmt.Sprint(rName, "string with spaces")
	rNameWithStartingDigit := fmt.Sprintf("01-%s", rName)
	rNameWithStartingHyphen := fmt.Sprintf("-%s", rName)
	rNameWithUnderscore := fmt.Sprintf("%s_123456", rName)

	resource.ParallelTest(t, resource.TestCase{
		PreCheck: func() {
			acctest.PreCheck(ctx, t)
			acctest.PreCheckPartitionHasService(t, strings.ToLower(lightsail.ServiceID))
			testAccPreCheck(ctx, t)
		},
		ErrorCheck:               acctest.ErrorCheck(t, strings.ToLower(lightsail.ServiceID)),
		ProtoV5ProviderFactories: acctest.ProtoV5ProviderFactories,
		CheckDestroy:             testAccCheckInstanceDestroy(ctx),
		Steps: []resource.TestStep{
			{
				Config:      testAccInstanceConfig_basic(rNameWithSpaces),
				ExpectError: regexp.MustCompile(`must contain only alphanumeric characters, underscores, hyphens, and dots`),
			},
			{
				Config:      testAccInstanceConfig_basic(rNameWithStartingHyphen),
				ExpectError: regexp.MustCompile(`must begin with an alphanumeric character`),
			},
			{
				Config: testAccInstanceConfig_basic(rNameWithStartingDigit),
				Check: resource.ComposeAggregateTestCheckFunc(
					testAccCheckInstanceExists(ctx, resourceName),
					resource.TestCheckResourceAttrSet(resourceName, "availability_zone"),
					resource.TestCheckResourceAttrSet(resourceName, "blueprint_id"),
					resource.TestCheckResourceAttrSet(resourceName, "bundle_id"),
					resource.TestCheckResourceAttrSet(resourceName, "key_pair_name"),
				),
			},
			{
				Config: testAccInstanceConfig_basic(rName),
				Check: resource.ComposeAggregateTestCheckFunc(
					testAccCheckInstanceExists(ctx, resourceName),
					resource.TestCheckResourceAttrSet(resourceName, "availability_zone"),
					resource.TestCheckResourceAttrSet(resourceName, "blueprint_id"),
					resource.TestCheckResourceAttrSet(resourceName, "bundle_id"),
					resource.TestCheckResourceAttrSet(resourceName, "key_pair_name"),
				),
			},
			{
				Config: testAccInstanceConfig_basic(rNameWithUnderscore),
				Check: resource.ComposeAggregateTestCheckFunc(
					testAccCheckInstanceExists(ctx, resourceName),
					resource.TestCheckResourceAttrSet(resourceName, "availability_zone"),
					resource.TestCheckResourceAttrSet(resourceName, "blueprint_id"),
					resource.TestCheckResourceAttrSet(resourceName, "bundle_id"),
					resource.TestCheckResourceAttrSet(resourceName, "key_pair_name"),
				),
			},
		},
	})
}

func TestAccLightsailInstance_tags(t *testing.T) {
	ctx := acctest.Context(t)
	rName := sdkacctest.RandomWithPrefix(acctest.ResourcePrefix)
	resourceName := "aws_lightsail_instance.test"

	resource.ParallelTest(t, resource.TestCase{
		PreCheck: func() {
			acctest.PreCheck(ctx, t)
			acctest.PreCheckPartitionHasService(t, strings.ToLower(lightsail.ServiceID))
			testAccPreCheck(ctx, t)
		},
		ErrorCheck:               acctest.ErrorCheck(t, strings.ToLower(lightsail.ServiceID)),
		ProtoV5ProviderFactories: acctest.ProtoV5ProviderFactories,
		CheckDestroy:             testAccCheckInstanceDestroy(ctx),
		Steps: []resource.TestStep{
			{
				Config: testAccInstanceConfig_tags1(rName),
				Check: resource.ComposeAggregateTestCheckFunc(
					testAccCheckInstanceExists(ctx, resourceName),
					resource.TestCheckResourceAttrSet(resourceName, "availability_zone"),
					resource.TestCheckResourceAttrSet(resourceName, "blueprint_id"),
					resource.TestCheckResourceAttrSet(resourceName, "bundle_id"),
					resource.TestCheckResourceAttrSet(resourceName, "key_pair_name"),
					resource.TestCheckResourceAttr(resourceName, "tags.%", "1"),
				),
			},
			{
				Config: testAccInstanceConfig_tags2(rName),
				Check: resource.ComposeAggregateTestCheckFunc(
					testAccCheckInstanceExists(ctx, resourceName),
					resource.TestCheckResourceAttrSet(resourceName, "availability_zone"),
					resource.TestCheckResourceAttrSet(resourceName, "blueprint_id"),
					resource.TestCheckResourceAttrSet(resourceName, "bundle_id"),
					resource.TestCheckResourceAttrSet(resourceName, "key_pair_name"),
					resource.TestCheckResourceAttr(resourceName, "tags.%", "2"),
				),
			},
		},
	})
}

func TestAccLightsailInstance_IPAddressType(t *testing.T) {
	ctx := acctest.Context(t)
	rName := sdkacctest.RandomWithPrefix(acctest.ResourcePrefix)
	resourceName := "aws_lightsail_instance.test"

	resource.ParallelTest(t, resource.TestCase{
		PreCheck: func() {
			acctest.PreCheck(ctx, t)
			acctest.PreCheckPartitionHasService(t, strings.ToLower(lightsail.ServiceID))
			testAccPreCheck(ctx, t)
		},
		ErrorCheck:               acctest.ErrorCheck(t, strings.ToLower(lightsail.ServiceID)),
		ProtoV5ProviderFactories: acctest.ProtoV5ProviderFactories,
		CheckDestroy:             testAccCheckInstanceDestroy(ctx),
		Steps: []resource.TestStep{
			{
				Config: testAccInstanceConfig_IPAddressType(rName, "ipv4"),
				Check: resource.ComposeTestCheckFunc(
					testAccCheckInstanceExists(ctx, resourceName),
					resource.TestCheckResourceAttr(resourceName, "ip_address_type", "ipv4"),
				),
			},
			{
				ResourceName:      resourceName,
				ImportState:       true,
				ImportStateVerify: true,
			},
			{
				Config: testAccInstanceConfig_IPAddressType(rName, "dualstack"),
				Check: resource.ComposeTestCheckFunc(
					testAccCheckInstanceExists(ctx, resourceName),
					resource.TestCheckResourceAttr(resourceName, "ip_address_type", "dualstack"),
				),
			},
		},
	})
}

func TestAccLightsailInstance_addOn(t *testing.T) {
	ctx := acctest.Context(t)
	rName := sdkacctest.RandomWithPrefix(acctest.ResourcePrefix)
	resourceName := "aws_lightsail_instance.test"
	statusEnabled := "Enabled"
	statusDisabled := "Disabled"
	snapshotTime1 := "06:00"
	snapshotTime2 := "10:00"

	resource.ParallelTest(t, resource.TestCase{
		PreCheck: func() {
			acctest.PreCheck(ctx, t)
			acctest.PreCheckPartitionHasService(t, strings.ToLower(lightsail.ServiceID))
			testAccPreCheck(ctx, t)
		},
		ErrorCheck:               acctest.ErrorCheck(t, strings.ToLower(lightsail.ServiceID)),
		ProtoV5ProviderFactories: acctest.ProtoV5ProviderFactories,
		CheckDestroy:             testAccCheckInstanceDestroy(ctx),
		Steps: []resource.TestStep{
			{
				Config: testAccInstanceConfig_addOn(rName, snapshotTime1, statusEnabled),
				Check: resource.ComposeTestCheckFunc(
					testAccCheckInstanceExists(ctx, resourceName),
					resource.TestCheckResourceAttr(resourceName, "add_on.#", "1"),
					resource.TestCheckTypeSetElemNestedAttrs(resourceName, "add_on.*", map[string]string{
						"type": "AutoSnapshot",
					}),
					resource.TestCheckTypeSetElemNestedAttrs(resourceName, "add_on.*", map[string]string{
						"snapshot_time": snapshotTime1,
					}),
					resource.TestCheckTypeSetElemNestedAttrs(resourceName, "add_on.*", map[string]string{
						"status": statusEnabled,
					}),
				),
			},
			{
				Config: testAccInstanceConfig_addOn(rName, snapshotTime2, statusEnabled),
				Check: resource.ComposeTestCheckFunc(
					testAccCheckInstanceExists(ctx, resourceName),
					resource.TestCheckResourceAttr(resourceName, "add_on.#", "1"),
					resource.TestCheckTypeSetElemNestedAttrs(resourceName, "add_on.*", map[string]string{
						"type": "AutoSnapshot",
					}),
					resource.TestCheckTypeSetElemNestedAttrs(resourceName, "add_on.*", map[string]string{
						"snapshot_time": snapshotTime2,
					}),
					resource.TestCheckTypeSetElemNestedAttrs(resourceName, "add_on.*", map[string]string{
						"status": statusEnabled,
					}),
				),
			},
			{
				Config: testAccInstanceConfig_addOn(rName, snapshotTime2, statusDisabled),
				Check: resource.ComposeTestCheckFunc(
					testAccCheckInstanceExists(ctx, resourceName),
					resource.TestCheckResourceAttr(resourceName, "add_on.#", "1"),
					resource.TestCheckTypeSetElemNestedAttrs(resourceName, "add_on.*", map[string]string{
						"type": "AutoSnapshot",
					}),
					resource.TestCheckTypeSetElemNestedAttrs(resourceName, "add_on.*", map[string]string{
						"snapshot_time": snapshotTime2,
					}),
					resource.TestCheckTypeSetElemNestedAttrs(resourceName, "add_on.*", map[string]string{
						"status": statusDisabled,
					}),
				),
			},
		},
	})
}

func TestAccLightsailInstance_availabilityZone(t *testing.T) {
	ctx := acctest.Context(t)
	rName := sdkacctest.RandomWithPrefix(acctest.ResourcePrefix)
	// This test is expecting a region to be set in an environment variable that it outside the current provider region
	availabilityZone := envvar.SkipIfEmpty(t, availabilityZoneKey, envVarAvailabilityZoneKeyError)
	resource.ParallelTest(t, resource.TestCase{
		PreCheck: func() {
			acctest.PreCheck(ctx, t)
			acctest.PreCheckPartitionHasService(t, strings.ToLower(lightsail.ServiceID))
			testAccPreCheck(ctx, t)
		},
		ErrorCheck:               acctest.ErrorCheck(t, strings.ToLower(lightsail.ServiceID)),
		ProtoV5ProviderFactories: acctest.ProtoV5ProviderFactories,
		CheckDestroy:             testAccCheckInstanceDestroy(ctx),
		Steps: []resource.TestStep{
			{
				Config:      testAccInstanceConfig_availabilityZone(rName, availabilityZone),
				ExpectError: regexp.MustCompile(`availability_zone must be within the same region as provider region.`),
			},
		},
	})
}

func TestAccLightsailInstance_disappears(t *testing.T) {
	ctx := acctest.Context(t)
	rName := sdkacctest.RandomWithPrefix(acctest.ResourcePrefix)
	resourceName := "aws_lightsail_instance.test"

	resource.ParallelTest(t, resource.TestCase{
		PreCheck: func() {
			acctest.PreCheck(ctx, t)
			acctest.PreCheckPartitionHasService(t, strings.ToLower(lightsail.ServiceID))
			testAccPreCheck(ctx, t)
		},
		ErrorCheck:               acctest.ErrorCheck(t, strings.ToLower(lightsail.ServiceID)),
		ProtoV5ProviderFactories: acctest.ProtoV5ProviderFactories,
		CheckDestroy:             testAccCheckInstanceDestroy(ctx),
		Steps: []resource.TestStep{
			{
				Config: testAccInstanceConfig_basic(rName),
				Check: resource.ComposeTestCheckFunc(
					testAccCheckInstanceExists(ctx, resourceName),
					acctest.CheckResourceDisappears(ctx, acctest.Provider, tflightsail.ResourceInstance(), resourceName),
				),
				ExpectNonEmptyPlan: true,
			},
		},
	})
}

func testAccCheckInstanceExists(ctx context.Context, n string) resource.TestCheckFunc {
	return func(s *terraform.State) error {
		rs, ok := s.RootModule().Resources[n]
		if !ok {
			return fmt.Errorf("Not found: %s", n)
		}

		if rs.Primary.ID == "" {
			return errors.New("No LightsailInstance ID is set")
		}

<<<<<<< HEAD
		conn := acctest.Provider.Meta().(*conns.AWSClient).LightsailClient()
=======
		conn := acctest.Provider.Meta().(*conns.AWSClient).LightsailConn(ctx)
>>>>>>> 258dd327

		out, err := tflightsail.FindInstanceById(ctx, conn, rs.Primary.ID)

		if err != nil {
			return err
		}

		if out == nil {
			return fmt.Errorf("Instance (%s) not found", rs.Primary.Attributes["name"])
		}

		return nil
	}
}

func testAccCheckInstanceDestroy(ctx context.Context) resource.TestCheckFunc {
	return func(s *terraform.State) error {
		for _, rs := range s.RootModule().Resources {
			if rs.Type != "aws_lightsail_instance" {
				continue
			}

<<<<<<< HEAD
			conn := acctest.Provider.Meta().(*conns.AWSClient).LightsailClient()
=======
			conn := acctest.Provider.Meta().(*conns.AWSClient).LightsailConn(ctx)
>>>>>>> 258dd327

			_, err := tflightsail.FindInstanceById(ctx, conn, rs.Primary.ID)

			if tfresource.NotFound(err) {
				continue
			}

			if err != nil {
				return err
			}

			return create.Error(names.Lightsail, create.ErrActionCheckingDestroyed, tflightsail.ResInstance, rs.Primary.ID, errors.New("still exists"))
		}

		return nil
	}
}

func testAccPreCheck(ctx context.Context, t *testing.T) {
<<<<<<< HEAD
	conn := acctest.Provider.Meta().(*conns.AWSClient).LightsailClient()
=======
	conn := acctest.Provider.Meta().(*conns.AWSClient).LightsailConn(ctx)
>>>>>>> 258dd327

	input := &lightsail.GetInstancesInput{}

	_, err := conn.GetInstances(ctx, input)

	if acctest.PreCheckSkipError(err) {
		t.Skipf("skipping acceptance testing: %s", err)
	}

	if err != nil {
		t.Fatalf("unexpected PreCheck error: %s", err)
	}
}

func testAccInstanceConfigBase() string {
	return `
data "aws_availability_zones" "available" {
  state = "available"
  filter {
    name   = "opt-in-status"
    values = ["opt-in-not-required"]
  }
}
`
}

func testAccInstanceConfig_basic(rName string) string {
	return acctest.ConfigCompose(
		testAccInstanceConfigBase(),
		fmt.Sprintf(`	
resource "aws_lightsail_instance" "test" {
  name              = "%s"
  availability_zone = data.aws_availability_zones.available.names[0]
  blueprint_id      = "amazon_linux_2"
  bundle_id         = "nano_1_0"
}
`, rName))
}

func testAccInstanceConfig_availabilityZone(rName string, availabilityZone string) string {
	return acctest.ConfigCompose(
		testAccInstanceConfigBase(),
		fmt.Sprintf(`	
resource "aws_lightsail_instance" "test" {
  name              = %[1]q
  availability_zone = %[2]q
  blueprint_id      = "amazon_linux_2"
  bundle_id         = "nano_1_0"
}
`, rName, availabilityZone))
}

func testAccInstanceConfig_tags1(rName string) string {
	return acctest.ConfigCompose(
		testAccInstanceConfigBase(),
		fmt.Sprintf(`
resource "aws_lightsail_instance" "test" {
  name              = "%s"
  availability_zone = data.aws_availability_zones.available.names[0]
  blueprint_id      = "amazon_linux_2"
  bundle_id         = "nano_1_0"

  tags = {
    Name = "tf-test"
  }
}
`, rName))
}

func testAccInstanceConfig_tags2(rName string) string {
	return acctest.ConfigCompose(
		testAccInstanceConfigBase(),
		fmt.Sprintf(`
resource "aws_lightsail_instance" "test" {
  name              = "%s"
  availability_zone = data.aws_availability_zones.available.names[0]
  blueprint_id      = "amazon_linux_2"
  bundle_id         = "nano_1_0"

  tags = {
    Name      = "tf-test",
    ExtraName = "tf-test"
  }
}
`, rName))
}

func testAccInstanceConfig_IPAddressType(rName string, rIPAddressType string) string {
	return acctest.ConfigCompose(
		testAccInstanceConfigBase(),
		fmt.Sprintf(`
resource "aws_lightsail_instance" "test" {
  name              = %[1]q
  availability_zone = data.aws_availability_zones.available.names[0]
  blueprint_id      = "amazon_linux_2"
  bundle_id         = "nano_1_0"
  ip_address_type   = %[2]q
}
`, rName, rIPAddressType))
}

func testAccInstanceConfig_addOn(rName string, snapshotTime string, status string) string {
	return acctest.ConfigCompose(
		testAccInstanceConfigBase(),
		fmt.Sprintf(`
resource "aws_lightsail_instance" "test" {
  name              = %[1]q
  availability_zone = data.aws_availability_zones.available.names[0]
  blueprint_id      = "amazon_linux_2"
  bundle_id         = "nano_1_0"
  add_on {
    type          = "AutoSnapshot"
    snapshot_time = %[2]q
    status        = %[3]q
  }
}
`, rName, snapshotTime, status))
}<|MERGE_RESOLUTION|>--- conflicted
+++ resolved
@@ -334,11 +334,7 @@
 			return errors.New("No LightsailInstance ID is set")
 		}
 
-<<<<<<< HEAD
-		conn := acctest.Provider.Meta().(*conns.AWSClient).LightsailClient()
-=======
-		conn := acctest.Provider.Meta().(*conns.AWSClient).LightsailConn(ctx)
->>>>>>> 258dd327
+		conn := acctest.Provider.Meta().(*conns.AWSClient).LightsailClient(ctx)
 
 		out, err := tflightsail.FindInstanceById(ctx, conn, rs.Primary.ID)
 
@@ -361,11 +357,7 @@
 				continue
 			}
 
-<<<<<<< HEAD
-			conn := acctest.Provider.Meta().(*conns.AWSClient).LightsailClient()
-=======
-			conn := acctest.Provider.Meta().(*conns.AWSClient).LightsailConn(ctx)
->>>>>>> 258dd327
+			conn := acctest.Provider.Meta().(*conns.AWSClient).LightsailClient(ctx)
 
 			_, err := tflightsail.FindInstanceById(ctx, conn, rs.Primary.ID)
 
@@ -385,11 +377,7 @@
 }
 
 func testAccPreCheck(ctx context.Context, t *testing.T) {
-<<<<<<< HEAD
-	conn := acctest.Provider.Meta().(*conns.AWSClient).LightsailClient()
-=======
-	conn := acctest.Provider.Meta().(*conns.AWSClient).LightsailConn(ctx)
->>>>>>> 258dd327
+	conn := acctest.Provider.Meta().(*conns.AWSClient).LightsailClient(ctx)
 
 	input := &lightsail.GetInstancesInput{}
 

package cloudwatch_test

import (
	"context"
	"fmt"
	"regexp"
	"testing"

	"github.com/aws/aws-sdk-go/service/cloudwatch"
	sdkacctest "github.com/hashicorp/terraform-plugin-sdk/v2/helper/acctest"
	"github.com/hashicorp/terraform-plugin-sdk/v2/helper/resource"
	"github.com/hashicorp/terraform-plugin-sdk/v2/terraform"
	"github.com/hashicorp/terraform-provider-aws/internal/acctest"
	"github.com/hashicorp/terraform-provider-aws/internal/conns"
	tfcloudwatch "github.com/hashicorp/terraform-provider-aws/internal/service/cloudwatch"
	"github.com/hashicorp/terraform-provider-aws/internal/tfresource"
)

func init() {
	acctest.RegisterServiceErrorCheckFunc(cloudwatch.EndpointsID, testAccErrorCheckSkip)
}

func testAccErrorCheckSkip(t *testing.T) resource.ErrorCheckFunc {
	return acctest.ErrorCheckSkipMessagesContaining(t,
		"context deadline exceeded", // tests never fail in GovCloud, they just timeout
	)
}

func TestAccCloudWatchMetricStream_basic(t *testing.T) {
	ctx := acctest.Context(t)
	resourceName := "aws_cloudwatch_metric_stream.test"
	rName := sdkacctest.RandomWithPrefix(acctest.ResourcePrefix)

	resource.ParallelTest(t, resource.TestCase{
		PreCheck:                 func() { acctest.PreCheck(ctx, t) },
		ErrorCheck:               acctest.ErrorCheck(t, cloudwatch.EndpointsID),
		ProtoV5ProviderFactories: acctest.ProtoV5ProviderFactories,
		CheckDestroy:             testAccCheckMetricStreamDestroy(ctx),
		Steps: []resource.TestStep{
			{
				Config: testAccMetricStreamConfig_basic(rName),
				Check: resource.ComposeAggregateTestCheckFunc(
					testAccCheckMetricStreamExists(ctx, resourceName),
					acctest.CheckResourceAttrRegionalARN(resourceName, "arn", "cloudwatch", fmt.Sprintf("metric-stream/%s", rName)),
					acctest.CheckResourceAttrRFC3339(resourceName, "creation_date"),
					resource.TestCheckResourceAttr(resourceName, "exclude_filter.#", "0"),
					resource.TestCheckResourceAttr(resourceName, "include_filter.#", "0"),
					acctest.CheckResourceAttrRFC3339(resourceName, "last_update_date"),
					resource.TestCheckResourceAttr(resourceName, "name", rName),
					resource.TestCheckResourceAttr(resourceName, "name_prefix", ""),
					resource.TestCheckResourceAttr(resourceName, "output_format", "json"),
					resource.TestCheckResourceAttrPair(resourceName, "role_arn", "aws_iam_role.metric_stream_to_firehose", "arn"),
					resource.TestCheckResourceAttrSet(resourceName, "state"),
					resource.TestCheckResourceAttr(resourceName, "statistics_configuration.#", "0"),
					resource.TestCheckResourceAttr(resourceName, "tags.%", "0"),
				),
			},
			{
				ResourceName:      resourceName,
				ImportState:       true,
				ImportStateVerify: true,
			},
		},
	})
}

func TestAccCloudWatchMetricStream_disappears(t *testing.T) {
	ctx := acctest.Context(t)
	resourceName := "aws_cloudwatch_metric_stream.test"
	rName := sdkacctest.RandomWithPrefix(acctest.ResourcePrefix)

	resource.ParallelTest(t, resource.TestCase{
		PreCheck:                 func() { acctest.PreCheck(ctx, t) },
		ErrorCheck:               acctest.ErrorCheck(t, cloudwatch.EndpointsID),
		ProtoV5ProviderFactories: acctest.ProtoV5ProviderFactories,
		CheckDestroy:             testAccCheckMetricStreamDestroy(ctx),
		Steps: []resource.TestStep{
			{
				Config: testAccMetricStreamConfig_basic(rName),
				Check: resource.ComposeAggregateTestCheckFunc(
					testAccCheckMetricStreamExists(ctx, resourceName),
					acctest.CheckResourceDisappears(ctx, acctest.Provider, tfcloudwatch.ResourceMetricStream(), resourceName),
				),
				ExpectNonEmptyPlan: true,
			},
		},
	})
}

func TestAccCloudWatchMetricStream_nameGenerated(t *testing.T) {
	ctx := acctest.Context(t)
	resourceName := "aws_cloudwatch_metric_stream.test"
	rName := sdkacctest.RandomWithPrefix(acctest.ResourcePrefix)

	resource.ParallelTest(t, resource.TestCase{
		PreCheck:                 func() { acctest.PreCheck(ctx, t) },
		ErrorCheck:               acctest.ErrorCheck(t, cloudwatch.EndpointsID),
		ProtoV5ProviderFactories: acctest.ProtoV5ProviderFactories,
		CheckDestroy:             testAccCheckMetricStreamDestroy(ctx),
		Steps: []resource.TestStep{
			{
				Config: testAccMetricStreamConfig_nameGenerated(rName),
				Check: resource.ComposeTestCheckFunc(
					testAccCheckMetricStreamExists(ctx, resourceName),
					acctest.CheckResourceAttrNameGenerated(resourceName, "name"),
					resource.TestCheckResourceAttr(resourceName, "name_prefix", resource.UniqueIdPrefix),
				),
			},
			{
				ResourceName:      resourceName,
				ImportState:       true,
				ImportStateVerify: true,
			},
		},
	})
}

func TestAccCloudWatchMetricStream_namePrefix(t *testing.T) {
	ctx := acctest.Context(t)
	resourceName := "aws_cloudwatch_metric_stream.test"
	rName := sdkacctest.RandomWithPrefix(acctest.ResourcePrefix)

	resource.ParallelTest(t, resource.TestCase{
<<<<<<< HEAD
		PreCheck:                 func() { acctest.PreCheck(ctx, t); acctest.PreCheckPartitionHasService(cloudwatch.EndpointsID, t) },
=======
		PreCheck:                 func() { acctest.PreCheck(t); acctest.PreCheckPartitionHasService(t, cloudwatch.EndpointsID) },
>>>>>>> 78d002fe
		ErrorCheck:               acctest.ErrorCheck(t, cloudwatch.EndpointsID),
		ProtoV5ProviderFactories: acctest.ProtoV5ProviderFactories,
		CheckDestroy:             testAccCheckMetricStreamDestroy(ctx),
		Steps: []resource.TestStep{
			{
				Config: testAccMetricStreamConfig_namePrefix(rName, "tf-acc-test-prefix-"),
				Check: resource.ComposeTestCheckFunc(
					testAccCheckMetricStreamExists(ctx, resourceName),
					acctest.CheckResourceAttrNameFromPrefix(resourceName, "name", "tf-acc-test-prefix-"),
					resource.TestCheckResourceAttr(resourceName, "name_prefix", "tf-acc-test-prefix-"),
				),
			},
			{
				ResourceName:      resourceName,
				ImportState:       true,
				ImportStateVerify: true,
			},
		},
	})
}

func TestAccCloudWatchMetricStream_includeFilters(t *testing.T) {
	ctx := acctest.Context(t)
	resourceName := "aws_cloudwatch_metric_stream.test"
	rName := sdkacctest.RandomWithPrefix(acctest.ResourcePrefix)

	resource.ParallelTest(t, resource.TestCase{
		PreCheck:                 func() { acctest.PreCheck(ctx, t) },
		ErrorCheck:               acctest.ErrorCheck(t, cloudwatch.EndpointsID),
		ProtoV5ProviderFactories: acctest.ProtoV5ProviderFactories,
		CheckDestroy:             testAccCheckMetricStreamDestroy(ctx),
		Steps: []resource.TestStep{
			{
				Config: testAccMetricStreamConfig_includeFilters(rName),
				Check: resource.ComposeTestCheckFunc(
					testAccCheckMetricStreamExists(ctx, resourceName),
					resource.TestCheckResourceAttr(resourceName, "name", rName),
					resource.TestCheckResourceAttr(resourceName, "output_format", "json"),
					resource.TestCheckResourceAttr(resourceName, "include_filter.#", "2"),
				),
			},
			{
				ResourceName:      resourceName,
				ImportState:       true,
				ImportStateVerify: true,
			},
		},
	})
}

func TestAccCloudWatchMetricStream_excludeFilters(t *testing.T) {
	ctx := acctest.Context(t)
	resourceName := "aws_cloudwatch_metric_stream.test"
	rName := sdkacctest.RandomWithPrefix(acctest.ResourcePrefix)

	resource.ParallelTest(t, resource.TestCase{
		PreCheck:                 func() { acctest.PreCheck(ctx, t) },
		ErrorCheck:               acctest.ErrorCheck(t, cloudwatch.EndpointsID),
		ProtoV5ProviderFactories: acctest.ProtoV5ProviderFactories,
		CheckDestroy:             testAccCheckMetricStreamDestroy(ctx),
		Steps: []resource.TestStep{
			{
				Config: testAccMetricStreamConfig_excludeFilters(rName),
				Check: resource.ComposeTestCheckFunc(
					testAccCheckMetricStreamExists(ctx, resourceName),
					resource.TestCheckResourceAttr(resourceName, "name", rName),
					resource.TestCheckResourceAttr(resourceName, "output_format", "json"),
					resource.TestCheckResourceAttr(resourceName, "exclude_filter.#", "2"),
				),
			},
			{
				ResourceName:      resourceName,
				ImportState:       true,
				ImportStateVerify: true,
			},
		},
	})
}

func TestAccCloudWatchMetricStream_update(t *testing.T) {
	ctx := acctest.Context(t)
	resourceName := "aws_cloudwatch_metric_stream.test"
	rName := sdkacctest.RandomWithPrefix(acctest.ResourcePrefix)

	resource.ParallelTest(t, resource.TestCase{
		PreCheck:                 func() { acctest.PreCheck(ctx, t) },
		ErrorCheck:               acctest.ErrorCheck(t, cloudwatch.EndpointsID),
		ProtoV5ProviderFactories: acctest.ProtoV5ProviderFactories,
		CheckDestroy:             testAccCheckMetricStreamDestroy(ctx),
		Steps: []resource.TestStep{
			{
				Config: testAccMetricStreamConfig_arns(rName, "S1"),
				Check: resource.ComposeTestCheckFunc(
					testAccCheckMetricStreamExists(ctx, resourceName),
					acctest.MatchResourceAttrRegionalARN(resourceName, "firehose_arn", "firehose", regexp.MustCompile(`deliverystream/S1$`)),
					acctest.MatchResourceAttrGlobalARN(resourceName, "role_arn", "iam", regexp.MustCompile(`role/S1$`)),
					resource.TestCheckResourceAttr(resourceName, "tags.%", "0"),
				),
			},
			{
				ResourceName:      resourceName,
				ImportState:       true,
				ImportStateVerify: true,
			},
			{
				Config: testAccMetricStreamConfig_arns(rName, "S2"),
				Check: resource.ComposeTestCheckFunc(
					testAccCheckMetricStreamExists(ctx, resourceName),
					acctest.MatchResourceAttrRegionalARN(resourceName, "firehose_arn", "firehose", regexp.MustCompile(`deliverystream/S2$`)),
					acctest.MatchResourceAttrGlobalARN(resourceName, "role_arn", "iam", regexp.MustCompile(`role/S2$`)),
					resource.TestCheckResourceAttr(resourceName, "tags.%", "0"),
				),
			},
			{
				Config: testAccMetricStreamConfig_arnsWithTag(rName, "S3", "key1", "value1"),
				Check: resource.ComposeTestCheckFunc(
					testAccCheckMetricStreamExists(ctx, resourceName),
					acctest.MatchResourceAttrRegionalARN(resourceName, "firehose_arn", "firehose", regexp.MustCompile(`deliverystream/S3$`)),
					acctest.MatchResourceAttrGlobalARN(resourceName, "role_arn", "iam", regexp.MustCompile(`role/S3$`)),
					resource.TestCheckResourceAttr(resourceName, "tags.%", "1"),
					resource.TestCheckResourceAttr(resourceName, "tags.key1", "value1"),
				),
			},
			{
				Config: testAccMetricStreamConfig_arnsWithTag(rName, "S4", "key1", "value1"),
				Check: resource.ComposeTestCheckFunc(
					testAccCheckMetricStreamExists(ctx, resourceName),
					acctest.MatchResourceAttrRegionalARN(resourceName, "firehose_arn", "firehose", regexp.MustCompile(`deliverystream/S4$`)),
					acctest.MatchResourceAttrGlobalARN(resourceName, "role_arn", "iam", regexp.MustCompile(`role/S4$`)),
					resource.TestCheckResourceAttr(resourceName, "tags.%", "1"),
					resource.TestCheckResourceAttr(resourceName, "tags.key1", "value1"),
				),
			},
			{
				Config: testAccMetricStreamConfig_arnsWithTag(rName, "S4", "key1", "value1updated"),
				Check: resource.ComposeTestCheckFunc(
					testAccCheckMetricStreamExists(ctx, resourceName),
					acctest.MatchResourceAttrRegionalARN(resourceName, "firehose_arn", "firehose", regexp.MustCompile(`deliverystream/S4$`)),
					acctest.MatchResourceAttrGlobalARN(resourceName, "role_arn", "iam", regexp.MustCompile(`role/S4$`)),
					resource.TestCheckResourceAttr(resourceName, "tags.%", "1"),
					resource.TestCheckResourceAttr(resourceName, "tags.key1", "value1updated"),
				),
			},
		},
	})
}

func TestAccCloudWatchMetricStream_tags(t *testing.T) {
	ctx := acctest.Context(t)
	resourceName := "aws_cloudwatch_metric_stream.test"
	rName := sdkacctest.RandomWithPrefix(acctest.ResourcePrefix)

	resource.ParallelTest(t, resource.TestCase{
		PreCheck:                 func() { acctest.PreCheck(ctx, t) },
		ErrorCheck:               acctest.ErrorCheck(t, cloudwatch.EndpointsID),
		ProtoV5ProviderFactories: acctest.ProtoV5ProviderFactories,
		CheckDestroy:             testAccCheckMetricStreamDestroy(ctx),
		Steps: []resource.TestStep{
			{
				Config: testAccMetricStreamConfig_tags1(rName, "key1", "value1"),
				Check: resource.ComposeTestCheckFunc(
					testAccCheckMetricStreamExists(ctx, resourceName),
					resource.TestCheckResourceAttr(resourceName, "tags.%", "1"),
					resource.TestCheckResourceAttr(resourceName, "tags.key1", "value1"),
				),
			},
			{
				ResourceName:      resourceName,
				ImportState:       true,
				ImportStateVerify: true,
			},
			{
				Config: testAccMetricStreamConfig_tags2(rName, "key1", "value1updated", "key2", "value2"),
				Check: resource.ComposeTestCheckFunc(
					testAccCheckMetricStreamExists(ctx, resourceName),
					resource.TestCheckResourceAttr(resourceName, "tags.%", "2"),
					resource.TestCheckResourceAttr(resourceName, "tags.key1", "value1updated"),
					resource.TestCheckResourceAttr(resourceName, "tags.key2", "value2"),
				),
			},
			{
				Config: testAccMetricStreamConfig_tags1(rName, "key2", "value2"),
				Check: resource.ComposeTestCheckFunc(
					testAccCheckMetricStreamExists(ctx, resourceName),
					resource.TestCheckResourceAttr(resourceName, "tags.%", "1"),
					resource.TestCheckResourceAttr(resourceName, "tags.key2", "value2"),
				),
			},
		},
	})
}

func TestAccCloudWatchMetricStream_additional_statistics(t *testing.T) {
	ctx := acctest.Context(t)
	resourceName := "aws_cloudwatch_metric_stream.test"
	rName := sdkacctest.RandomWithPrefix(acctest.ResourcePrefix)

	resource.ParallelTest(t, resource.TestCase{
		PreCheck:                 func() { acctest.PreCheck(ctx, t) },
		ErrorCheck:               acctest.ErrorCheck(t, cloudwatch.EndpointsID),
		ProtoV5ProviderFactories: acctest.ProtoV5ProviderFactories,
		CheckDestroy:             testAccCheckMetricStreamDestroy(ctx),
		Steps: []resource.TestStep{
			{
				Config:      testAccMetricStreamConfig_additionalStatistics(rName, "p0"),
				ExpectError: regexp.MustCompile(`invalid statistic, see: https:\/\/docs\.aws\.amazon\.com\/.*`),
			},
			{
				Config:      testAccMetricStreamConfig_additionalStatistics(rName, "p100"),
				ExpectError: regexp.MustCompile(`invalid statistic, see: https:\/\/docs\.aws\.amazon\.com\/.*`),
			},
			{
				Config:      testAccMetricStreamConfig_additionalStatistics(rName, "p"),
				ExpectError: regexp.MustCompile(`invalid statistic, see: https:\/\/docs\.aws\.amazon\.com\/.*`),
			},
			{
				Config:      testAccMetricStreamConfig_additionalStatistics(rName, "tm"),
				ExpectError: regexp.MustCompile(`invalid statistic, see: https:\/\/docs\.aws\.amazon\.com\/.*`),
			},
			{
				Config:      testAccMetricStreamConfig_additionalStatistics(rName, "tc()"),
				ExpectError: regexp.MustCompile(`invalid statistic, see: https:\/\/docs\.aws\.amazon\.com\/.*`),
			},
			{
				Config:      testAccMetricStreamConfig_additionalStatistics(rName, "p99.12345678901"),
				ExpectError: regexp.MustCompile(`invalid statistic, see: https:\/\/docs\.aws\.amazon\.com\/.*`),
			},
			{
				Config: testAccMetricStreamConfig_additionalStatistics(rName, "IQM"),
				Check: resource.ComposeTestCheckFunc(
					testAccCheckMetricStreamExists(ctx, resourceName),
					resource.TestCheckResourceAttr(resourceName, "statistics_configuration.#", "2"),
				),
			},
			{
				Config: testAccMetricStreamConfig_additionalStatistics(rName, "PR(:50)"),
				Check: resource.ComposeTestCheckFunc(
					testAccCheckMetricStreamExists(ctx, resourceName),
					resource.TestCheckResourceAttr(resourceName, "statistics_configuration.#", "2"),
				),
			},
			{
				Config: testAccMetricStreamConfig_additionalStatistics(rName, "TS(50.5:)"),
				Check: resource.ComposeTestCheckFunc(
					testAccCheckMetricStreamExists(ctx, resourceName),
					resource.TestCheckResourceAttr(resourceName, "statistics_configuration.#", "2"),
				),
			},
			{
				Config: testAccMetricStreamConfig_additionalStatistics(rName, "TC(1:100)"),
				Check: resource.ComposeTestCheckFunc(
					testAccCheckMetricStreamExists(ctx, resourceName),
					resource.TestCheckResourceAttr(resourceName, "statistics_configuration.#", "2"),
				),
			},
			{
				ResourceName:      resourceName,
				ImportState:       true,
				ImportStateVerify: true,
			},
		},
	})
}

func testAccCheckMetricStreamExists(ctx context.Context, n string) resource.TestCheckFunc {
	return func(s *terraform.State) error {
		rs, ok := s.RootModule().Resources[n]
		if !ok {
			return fmt.Errorf("Not found: %s", n)
		}
		if rs.Primary.ID == "" {
			return fmt.Errorf("No CloudWatch Metric Stream ID is set")
		}

		conn := acctest.Provider.Meta().(*conns.AWSClient).CloudWatchConn()

		_, err := tfcloudwatch.FindMetricStreamByName(ctx, conn, rs.Primary.ID)

		return err
	}
}

func testAccCheckMetricStreamDestroy(ctx context.Context) resource.TestCheckFunc {
	return func(s *terraform.State) error {
		conn := acctest.Provider.Meta().(*conns.AWSClient).CloudWatchConn()

		for _, rs := range s.RootModule().Resources {
			if rs.Type != "aws_cloudwatch_metric_stream" {
				continue
			}

			_, err := tfcloudwatch.FindMetricStreamByName(ctx, conn, rs.Primary.ID)

			if tfresource.NotFound(err) {
				continue
			}

			if err != nil {
				return err
			}

			return fmt.Errorf("CloudWatch Metric Stream %s still exists", rs.Primary.ID)
		}

		return nil
	}
}

func testAccMetricStreamConfig_base(rName string) string {
	return fmt.Sprintf(`
data "aws_partition" "current" {}

resource "aws_iam_role" "metric_stream_to_firehose" {
  name = %[1]q

  assume_role_policy = <<EOF
{
  "Version": "2012-10-17",
  "Statement": [
    {
      "Action": "sts:AssumeRole",
      "Principal": {
        "Service": "streams.metrics.cloudwatch.${data.aws_partition.current.dns_suffix}"
      },
      "Effect": "Allow",
      "Sid": ""
    }
  ]
}
EOF
}

resource "aws_iam_role_policy" "metric_stream_to_firehose" {
  name = "default"
  role = aws_iam_role.metric_stream_to_firehose.id

  policy = <<EOF
{
    "Version": "2012-10-17",
    "Statement": [
        {
            "Effect": "Allow",
            "Action": [
                "firehose:PutRecord",
                "firehose:PutRecordBatch"
            ],
            "Resource": "${aws_kinesis_firehose_delivery_stream.s3_stream.arn}"
        }
    ]
}
EOF
}

resource "aws_s3_bucket" "bucket" {
  bucket = %[1]q
}

resource "aws_s3_bucket_acl" "bucket_acl" {
  bucket = aws_s3_bucket.bucket.id
  acl    = "private"
}

resource "aws_iam_role" "firehose_to_s3" {
  assume_role_policy = <<EOF
{
  "Version": "2012-10-17",
  "Statement": [
    {
      "Action": "sts:AssumeRole",
      "Principal": {
        "Service": "firehose.${data.aws_partition.current.dns_suffix}"
      },
      "Effect": "Allow",
      "Sid": ""
    }
  ]
}
EOF
}

resource "aws_iam_role_policy" "firehose_to_s3" {
  name = "default"
  role = aws_iam_role.firehose_to_s3.id

  policy = <<EOF
{
    "Version": "2012-10-17",
    "Statement": [
        {
            "Effect": "Allow",
            "Action": [
                "s3:AbortMultipartUpload",
                "s3:GetBucketLocation",
                "s3:GetObject",
                "s3:ListBucket",
                "s3:ListBucketMultipartUploads",
                "s3:PutObject"
            ],
            "Resource": [
                "${aws_s3_bucket.bucket.arn}",
                "${aws_s3_bucket.bucket.arn}/*"
            ]
        }
    ]
}
EOF
}

resource "aws_kinesis_firehose_delivery_stream" "s3_stream" {
  name        = %[1]q
  destination = "s3"

  s3_configuration {
    role_arn   = aws_iam_role.firehose_to_s3.arn
    bucket_arn = aws_s3_bucket.bucket.arn
  }
}
`, rName)
}

func testAccMetricStreamConfig_basic(rName string) string {
	return acctest.ConfigCompose(testAccMetricStreamConfig_base(rName), fmt.Sprintf(`
resource "aws_cloudwatch_metric_stream" "test" {
  name          = %[1]q
  role_arn      = aws_iam_role.metric_stream_to_firehose.arn
  firehose_arn  = aws_kinesis_firehose_delivery_stream.s3_stream.arn
  output_format = "json"
}
`, rName))
}

func testAccMetricStreamConfig_nameGenerated(rName string) string {
	return acctest.ConfigCompose(testAccMetricStreamConfig_base(rName), `
resource "aws_cloudwatch_metric_stream" "test" {
  role_arn      = aws_iam_role.metric_stream_to_firehose.arn
  firehose_arn  = aws_kinesis_firehose_delivery_stream.s3_stream.arn
  output_format = "json"
}
`)
}

func testAccMetricStreamConfig_namePrefix(rName, namePrefix string) string {
	return acctest.ConfigCompose(testAccMetricStreamConfig_base(rName), fmt.Sprintf(`
resource "aws_cloudwatch_metric_stream" "test" {
  name_prefix   = %[1]q
  role_arn      = aws_iam_role.metric_stream_to_firehose.arn
  firehose_arn  = aws_kinesis_firehose_delivery_stream.s3_stream.arn
  output_format = "json"
}
`, namePrefix))
}

func testAccMetricStreamConfig_arns(rName, arnSuffix string) string {
	return fmt.Sprintf(`
data "aws_partition" "current" {}
data "aws_region" "current" {}
data "aws_caller_identity" "current" {}

resource "aws_cloudwatch_metric_stream" "test" {
  name          = %[1]q
  role_arn      = "arn:${data.aws_partition.current.partition}:iam::${data.aws_caller_identity.current.account_id}:role/%[2]s"
  firehose_arn  = "arn:${data.aws_partition.current.partition}:firehose:${data.aws_region.current.name}:${data.aws_caller_identity.current.account_id}:deliverystream/%[2]s"
  output_format = "json"
}
`, rName, arnSuffix)
}

func testAccMetricStreamConfig_arnsWithTag(rName, arnSuffix, tagKey, tagValue string) string {
	return fmt.Sprintf(`
data "aws_partition" "current" {}
data "aws_region" "current" {}
data "aws_caller_identity" "current" {}

resource "aws_cloudwatch_metric_stream" "test" {
  name          = %[1]q
  role_arn      = "arn:${data.aws_partition.current.partition}:iam::${data.aws_caller_identity.current.account_id}:role/%[2]s"
  firehose_arn  = "arn:${data.aws_partition.current.partition}:firehose:${data.aws_region.current.name}:${data.aws_caller_identity.current.account_id}:deliverystream/%[2]s"
  output_format = "json"

  tags = {
    %[3]q = %[4]q
  }
}
`, rName, arnSuffix, tagKey, tagValue)
}

func testAccMetricStreamConfig_includeFilters(rName string) string {
	return fmt.Sprintf(`
data "aws_partition" "current" {}
data "aws_region" "current" {}
data "aws_caller_identity" "current" {}

resource "aws_cloudwatch_metric_stream" "test" {
  name          = %[1]q
  role_arn      = "arn:${data.aws_partition.current.partition}:iam::${data.aws_caller_identity.current.account_id}:role/MyRole"
  firehose_arn  = "arn:${data.aws_partition.current.partition}:firehose:${data.aws_region.current.name}:${data.aws_caller_identity.current.account_id}:deliverystream/MyFirehose"
  output_format = "json"

  include_filter {
    namespace = "AWS/EC2"
  }

  include_filter {
    namespace = "AWS/EBS"
  }
}
`, rName)
}

func testAccMetricStreamConfig_excludeFilters(rName string) string {
	return fmt.Sprintf(`
data "aws_partition" "current" {}
data "aws_region" "current" {}
data "aws_caller_identity" "current" {}

resource "aws_cloudwatch_metric_stream" "test" {
  name          = %[1]q
  role_arn      = "arn:${data.aws_partition.current.partition}:iam::${data.aws_caller_identity.current.account_id}:role/MyRole"
  firehose_arn  = "arn:${data.aws_partition.current.partition}:firehose:${data.aws_region.current.name}:${data.aws_caller_identity.current.account_id}:deliverystream/MyFirehose"
  output_format = "json"

  exclude_filter {
    namespace = "AWS/EC2"
  }

  exclude_filter {
    namespace = "AWS/EBS"
  }
}
`, rName)
}

func testAccMetricStreamConfig_tags1(rName, tagKey1, tagValue1 string) string {
	return acctest.ConfigCompose(testAccMetricStreamConfig_base(rName), fmt.Sprintf(`
resource "aws_cloudwatch_metric_stream" "test" {
  name          = %[1]q
  role_arn      = aws_iam_role.metric_stream_to_firehose.arn
  firehose_arn  = aws_kinesis_firehose_delivery_stream.s3_stream.arn
  output_format = "json"

  tags = {
    %[2]q = %[3]q
  }
}
`, rName, tagKey1, tagValue1))
}

func testAccMetricStreamConfig_tags2(rName, tagKey1, tagValue1, tagKey2, tagValue2 string) string {
	return acctest.ConfigCompose(testAccMetricStreamConfig_base(rName), fmt.Sprintf(`
resource "aws_cloudwatch_metric_stream" "test" {
  name          = %[1]q
  role_arn      = aws_iam_role.metric_stream_to_firehose.arn
  firehose_arn  = aws_kinesis_firehose_delivery_stream.s3_stream.arn
  output_format = "json"

  tags = {
    %[2]q = %[3]q
    %[4]q = %[5]q
  }
}
`, rName, tagKey1, tagValue1, tagKey2, tagValue2))
}

func testAccMetricStreamConfig_additionalStatistics(rName string, stat string) string {
	return fmt.Sprintf(`
data "aws_partition" "current" {}
data "aws_region" "current" {}
data "aws_caller_identity" "current" {}

resource "aws_cloudwatch_metric_stream" "test" {
  name          = %[1]q
  role_arn      = "arn:${data.aws_partition.current.partition}:iam::${data.aws_caller_identity.current.account_id}:role/MyRole"
  firehose_arn  = "arn:${data.aws_partition.current.partition}:firehose:${data.aws_region.current.name}:${data.aws_caller_identity.current.account_id}:deliverystream/MyFirehose"
  output_format = "json"

  statistics_configuration {
    additional_statistics = [
      "p1", "tm99"
    ]

    include_metric {
      metric_name = "CPUUtilization"
      namespace   = "AWS/EC2"
    }
  }

  statistics_configuration {
    additional_statistics = [
	  %[2]q
    ]

    include_metric {
      metric_name = "CPUUtilization"
      namespace   = "AWS/EC2"
    }
  }
}
`, rName, stat)
}<|MERGE_RESOLUTION|>--- conflicted
+++ resolved
@@ -121,11 +121,7 @@
 	rName := sdkacctest.RandomWithPrefix(acctest.ResourcePrefix)
 
 	resource.ParallelTest(t, resource.TestCase{
-<<<<<<< HEAD
-		PreCheck:                 func() { acctest.PreCheck(ctx, t); acctest.PreCheckPartitionHasService(cloudwatch.EndpointsID, t) },
-=======
-		PreCheck:                 func() { acctest.PreCheck(t); acctest.PreCheckPartitionHasService(t, cloudwatch.EndpointsID) },
->>>>>>> 78d002fe
+		PreCheck:                 func() { acctest.PreCheck(ctx, t); acctest.PreCheckPartitionHasService(t, cloudwatch.EndpointsID) },
 		ErrorCheck:               acctest.ErrorCheck(t, cloudwatch.EndpointsID),
 		ProtoV5ProviderFactories: acctest.ProtoV5ProviderFactories,
 		CheckDestroy:             testAccCheckMetricStreamDestroy(ctx),

// Copyright (c) HashiCorp, Inc.
// SPDX-License-Identifier: MPL-2.0

package s3control

import (
	"fmt"
	"log"

	"github.com/aws/aws-sdk-go-v2/aws"
	"github.com/aws/aws-sdk-go-v2/service/s3control"
	"github.com/hashicorp/terraform-plugin-testing/helper/resource"
	"github.com/hashicorp/terraform-provider-aws/internal/sweep"
	"github.com/hashicorp/terraform-provider-aws/internal/sweep/awsv2"
	"github.com/hashicorp/terraform-provider-aws/internal/sweep/framework"
	"github.com/hashicorp/terraform-provider-aws/names"
)

<<<<<<< HEAD
func init() {
	resource.AddTestSweepers("aws_s3control_access_grant", &resource.Sweeper{
		Name: "aws_s3control_access_grant",
		F:    sweepAccessGrants,
	})

	resource.AddTestSweepers("aws_s3control_access_grants_location", &resource.Sweeper{
		Name: "aws_s3control_access_grants_location",
		F:    sweepAccessGrantsLocations,
		Dependencies: []string{
			"aws_s3control_access_grant",
		},
	})

	resource.AddTestSweepers("aws_s3control_access_grants_instance", &resource.Sweeper{
		Name: "aws_s3control_access_grants_instance",
		F:    sweepAccessGrantsInstances,
		Dependencies: []string{
			"aws_s3control_access_grants_location",
		},
	})

=======
func RegisterSweepers() {
>>>>>>> 7b8c2f0f
	resource.AddTestSweepers("aws_s3_access_point", &resource.Sweeper{
		Name: "aws_s3_access_point",
		F:    sweepAccessPoints,
		Dependencies: []string{
			"aws_s3control_object_lambda_access_point",
		},
	})

	resource.AddTestSweepers("aws_s3control_multi_region_access_point", &resource.Sweeper{
		Name: "aws_s3control_multi_region_access_point",
		F:    sweepMultiRegionAccessPoints,
	})

	resource.AddTestSweepers("aws_s3control_object_lambda_access_point", &resource.Sweeper{
		Name: "aws_s3control_object_lambda_access_point",
		F:    sweepObjectLambdaAccessPoints,
	})

	resource.AddTestSweepers("aws_s3control_storage_lens_configuration", &resource.Sweeper{
		Name: "aws_s3control_storage_lens_configuration",
		F:    sweepStorageLensConfigurations,
	})
}

func sweepAccessGrants(region string) error {
	ctx := sweep.Context(region)
	client, err := sweep.SharedRegionalSweepClient(ctx, region)
	if err != nil {
		return fmt.Errorf("error getting client: %s", err)
	}
	conn := client.S3ControlClient(ctx)
	accountID := client.AccountID
	input := &s3control.ListAccessGrantsInput{
		AccountId: aws.String(accountID),
	}
	sweepResources := make([]sweep.Sweepable, 0)

	pages := s3control.NewListAccessGrantsPaginator(conn, input)
	for pages.HasMorePages() {
		page, err := pages.NextPage(ctx)

		if awsv2.SkipSweepError(err) {
			log.Printf("[WARN] Skipping S3 Access Grant sweep for %s: %s", region, err)
			return nil
		}

		if err != nil {
			return fmt.Errorf("error listing S3 Access Grants (%s): %w", region, err)
		}

		for _, v := range page.AccessGrantsList {
			sweepResources = append(sweepResources, framework.NewSweepResource(newResourceAccessGrant, client,
				framework.NewAttribute("id", fmt.Sprintf("%s%s%s", accountID, accessGrantResourceIDSeparator, aws.ToString(v.AccessGrantId))),
			))
		}
	}

	err = sweep.SweepOrchestrator(ctx, sweepResources)

	if err != nil {
		fmt.Errorf("error sweeping S3 Access Grants (%s): %w", region, err)
	}

	return nil
}

func sweepAccessGrantsInstances(region string) error {
	ctx := sweep.Context(region)
	client, err := sweep.SharedRegionalSweepClient(ctx, region)
	if err != nil {
		return fmt.Errorf("error getting client: %s", err)
	}
	conn := client.S3ControlClient(ctx)
	accountID := client.AccountID
	input := &s3control.ListAccessGrantsInstancesInput{
		AccountId: aws.String(accountID),
	}
	sweepResources := make([]sweep.Sweepable, 0)

	pages := s3control.NewListAccessGrantsInstancesPaginator(conn, input)
	for pages.HasMorePages() {
		page, err := pages.NextPage(ctx)

		if awsv2.SkipSweepError(err) {
			log.Printf("[WARN] Skipping S3 Access Grants Instance sweep for %s: %s", region, err)
			return nil
		}

		if err != nil {
			return fmt.Errorf("error listing S3 Access Grants Instances (%s): %w", region, err)
		}

		for range page.AccessGrantsInstancesList {
			sweepResources = append(sweepResources, framework.NewSweepResource(newResourceAccessGrantsInstance, client,
				framework.NewAttribute("id", accountID),
			))
		}
	}

	err = sweep.SweepOrchestrator(ctx, sweepResources)

	if err != nil {
		fmt.Errorf("error sweeping S3 Access Grants Instances (%s): %w", region, err)
	}

	return nil
}

func sweepAccessGrantsLocations(region string) error {
	ctx := sweep.Context(region)
	client, err := sweep.SharedRegionalSweepClient(ctx, region)
	if err != nil {
		return fmt.Errorf("error getting client: %s", err)
	}
	conn := client.S3ControlClient(ctx)
	accountID := client.AccountID
	input := &s3control.ListAccessGrantsLocationsInput{
		AccountId: aws.String(accountID),
	}
	sweepResources := make([]sweep.Sweepable, 0)

	pages := s3control.NewListAccessGrantsLocationsPaginator(conn, input)
	for pages.HasMorePages() {
		page, err := pages.NextPage(ctx)

		if awsv2.SkipSweepError(err) {
			log.Printf("[WARN] Skipping S3 Access Grants Location sweep for %s: %s", region, err)
			return nil
		}

		if err != nil {
			return fmt.Errorf("error listing S3 Access Grants Locations (%s): %w", region, err)
		}

		for _, v := range page.AccessGrantsLocationsList {
			sweepResources = append(sweepResources, framework.NewSweepResource(newResourceAccessGrantsLocation, client,
				framework.NewAttribute("id", fmt.Sprintf("%s%s%s", accountID, accessGrantsLocationResourceIDSeparator, aws.ToString(v.AccessGrantsLocationId))),
			))
		}
	}

	err = sweep.SweepOrchestrator(ctx, sweepResources)

	if err != nil {
		fmt.Errorf("error sweeping S3 Access Grants Locations (%s): %w", region, err)
	}

	return nil
}

func sweepAccessPoints(region string) error {
	ctx := sweep.Context(region)
	client, err := sweep.SharedRegionalSweepClient(ctx, region)
	if err != nil {
		return fmt.Errorf("error getting client: %s", err)
	}
	conn := client.S3ControlClient(ctx)
	accountID := client.AccountID
	input := &s3control.ListAccessPointsInput{
		AccountId: aws.String(accountID),
	}
	sweepResources := make([]sweep.Sweepable, 0)

	pages := s3control.NewListAccessPointsPaginator(conn, input)
	for pages.HasMorePages() {
		page, err := pages.NextPage(ctx)

		if awsv2.SkipSweepError(err) {
			log.Printf("[WARN] Skipping S3 Access Point sweep for %s: %s", region, err)
			return nil
		}

		if err != nil {
			return fmt.Errorf("error listing S3 Access Points (%s): %w", region, err)
		}

		for _, v := range page.AccessPointList {
<<<<<<< HEAD
			arn := aws.ToString(v.AccessPointArn)
			id, err := AccessPointCreateResourceID(arn)
			if err != nil {
				log.Printf("[WARN] S3 Access Point (%s): %s", arn, err)
=======
			r := resourceAccessPoint()
			d := r.Data(nil)
			id, err := AccessPointCreateResourceID(aws.ToString(v.AccessPointArn))
			if err != nil {
				sweeperErrs = multierror.Append(sweeperErrs, err)
>>>>>>> 7b8c2f0f
				continue
			}
			d.SetId(id)

			r := resourceAccessPoint()
			d := r.Data(nil)
			d.SetId(id)

			sweepResources = append(sweepResources, sweep.NewSweepResource(r, d, client))
		}
	}

	err = sweep.SweepOrchestrator(ctx, sweepResources)

	if err != nil {
		return fmt.Errorf("error sweeping S3 Access Points (%s): %w", region, err)
	}

	return nil
}

func sweepMultiRegionAccessPoints(region string) error {
	ctx := sweep.Context(region)
	if region != names.USWest2RegionID {
		log.Printf("[WARN] Skipping S3 Multi-Region Access Point sweep for region: %s", region)
		return nil
	}
	client, err := sweep.SharedRegionalSweepClient(ctx, region)
	if err != nil {
		return fmt.Errorf("error getting client: %s", err)
	}
	conn := client.S3ControlClient(ctx)
	accountID := client.AccountID
	input := &s3control.ListMultiRegionAccessPointsInput{
		AccountId: aws.String(accountID),
	}
	sweepResources := make([]sweep.Sweepable, 0)

	pages := s3control.NewListMultiRegionAccessPointsPaginator(conn, input)
	for pages.HasMorePages() {
		page, err := pages.NextPage(ctx)

		if awsv2.SkipSweepError(err) {
			log.Printf("[WARN] Skipping S3 Multi-Region Access Point sweep for %s: %s", region, err)
			return nil
		}

		if err != nil {
			return fmt.Errorf("error listing S3 Multi-Region Access Points (%s): %w", region, err)
		}

		for _, v := range page.AccessPoints {
			r := resourceMultiRegionAccessPoint()
			d := r.Data(nil)
			d.SetId(MultiRegionAccessPointCreateResourceID(accountID, aws.ToString(v.Name)))

			sweepResources = append(sweepResources, sweep.NewSweepResource(r, d, client))
		}
	}

	err = sweep.SweepOrchestrator(ctx, sweepResources)

	if err != nil {
		return fmt.Errorf("error sweeping S3 Multi-Region Access Points (%s): %w", region, err)
	}

	return nil
}

func sweepObjectLambdaAccessPoints(region string) error {
	ctx := sweep.Context(region)
	client, err := sweep.SharedRegionalSweepClient(ctx, region)
	if err != nil {
		return fmt.Errorf("error getting client: %s", err)
	}
	conn := client.S3ControlClient(ctx)
	accountID := client.AccountID
	input := &s3control.ListAccessPointsForObjectLambdaInput{
		AccountId: aws.String(accountID),
	}
	sweepResources := make([]sweep.Sweepable, 0)

	pages := s3control.NewListAccessPointsForObjectLambdaPaginator(conn, input)
	for pages.HasMorePages() {
		page, err := pages.NextPage(ctx)

		if awsv2.SkipSweepError(err) {
			log.Printf("[WARN] Skipping S3 Object Lambda Access Point sweep for %s: %s", region, err)
			return nil
		}

		if err != nil {
			return fmt.Errorf("error listing S3 Object Lambda Access Points (%s): %w", region, err)
		}

		for _, v := range page.ObjectLambdaAccessPointList {
			r := resourceObjectLambdaAccessPoint()
			d := r.Data(nil)
			d.SetId(ObjectLambdaAccessPointCreateResourceID(accountID, aws.ToString(v.Name)))

			sweepResources = append(sweepResources, sweep.NewSweepResource(r, d, client))
		}
	}

	err = sweep.SweepOrchestrator(ctx, sweepResources)

	if err != nil {
		return fmt.Errorf("error sweeping S3 Object Lambda Access Points (%s): %w", region, err)
	}

	return nil
}

func sweepStorageLensConfigurations(region string) error {
	ctx := sweep.Context(region)
	if region == names.USGovEast1RegionID || region == names.USGovWest1RegionID {
		log.Printf("[WARN] Skipping S3 Storage Lens Configuration sweep for region: %s", region)
		return nil
	}
	client, err := sweep.SharedRegionalSweepClient(ctx, region)
	if err != nil {
		return fmt.Errorf("error getting client: %s", err)
	}
	conn := client.S3ControlClient(ctx)
	accountID := client.AccountID
	input := &s3control.ListStorageLensConfigurationsInput{
		AccountId: aws.String(accountID),
	}
	sweepResources := make([]sweep.Sweepable, 0)

	pages := s3control.NewListStorageLensConfigurationsPaginator(conn, input)
	for pages.HasMorePages() {
		page, err := pages.NextPage(ctx)

		if awsv2.SkipSweepError(err) {
			log.Printf("[WARN] Skipping S3 Storage Lens Configuration sweep for %s: %s", region, err)
			return nil
		}

		if err != nil {
			return fmt.Errorf("error listing S3 Storage Lens Configurations (%s): %w", region, err)
		}

		for _, v := range page.StorageLensConfigurationList {
			configID := aws.ToString(v.Id)

			if configID == "default-account-dashboard" {
				continue
			}

			r := resourceStorageLensConfiguration()
			d := r.Data(nil)
			d.SetId(StorageLensConfigurationCreateResourceID(accountID, configID))

			sweepResources = append(sweepResources, sweep.NewSweepResource(r, d, client))
		}
	}

	err = sweep.SweepOrchestrator(ctx, sweepResources)

	if err != nil {
		return fmt.Errorf("error sweeping S3 Storage Lens Configurations (%s): %w", region, err)
	}

	return nil
}<|MERGE_RESOLUTION|>--- conflicted
+++ resolved
@@ -16,8 +16,7 @@
 	"github.com/hashicorp/terraform-provider-aws/names"
 )
 
-<<<<<<< HEAD
-func init() {
+func RegisterSweepers() {
 	resource.AddTestSweepers("aws_s3control_access_grant", &resource.Sweeper{
 		Name: "aws_s3control_access_grant",
 		F:    sweepAccessGrants,
@@ -39,9 +38,6 @@
 		},
 	})
 
-=======
-func RegisterSweepers() {
->>>>>>> 7b8c2f0f
 	resource.AddTestSweepers("aws_s3_access_point", &resource.Sweeper{
 		Name: "aws_s3_access_point",
 		F:    sweepAccessPoints,
@@ -102,7 +98,7 @@
 	err = sweep.SweepOrchestrator(ctx, sweepResources)
 
 	if err != nil {
-		fmt.Errorf("error sweeping S3 Access Grants (%s): %w", region, err)
+		return fmt.Errorf("error sweeping S3 Access Grants (%s): %w", region, err)
 	}
 
 	return nil
@@ -144,7 +140,7 @@
 	err = sweep.SweepOrchestrator(ctx, sweepResources)
 
 	if err != nil {
-		fmt.Errorf("error sweeping S3 Access Grants Instances (%s): %w", region, err)
+		return fmt.Errorf("error sweeping S3 Access Grants Instances (%s): %w", region, err)
 	}
 
 	return nil
@@ -186,7 +182,7 @@
 	err = sweep.SweepOrchestrator(ctx, sweepResources)
 
 	if err != nil {
-		fmt.Errorf("error sweeping S3 Access Grants Locations (%s): %w", region, err)
+		return fmt.Errorf("error sweeping S3 Access Grants Locations (%s): %w", region, err)
 	}
 
 	return nil
@@ -219,21 +215,12 @@
 		}
 
 		for _, v := range page.AccessPointList {
-<<<<<<< HEAD
 			arn := aws.ToString(v.AccessPointArn)
 			id, err := AccessPointCreateResourceID(arn)
 			if err != nil {
 				log.Printf("[WARN] S3 Access Point (%s): %s", arn, err)
-=======
-			r := resourceAccessPoint()
-			d := r.Data(nil)
-			id, err := AccessPointCreateResourceID(aws.ToString(v.AccessPointArn))
-			if err != nil {
-				sweeperErrs = multierror.Append(sweeperErrs, err)
->>>>>>> 7b8c2f0f
 				continue
 			}
-			d.SetId(id)
 
 			r := resourceAccessPoint()
 			d := r.Data(nil)

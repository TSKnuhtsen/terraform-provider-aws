package fsx_test

import (
	"context"
	"fmt"
	"regexp"
	"strings"
	"testing"

	"github.com/aws/aws-sdk-go/aws"
	"github.com/aws/aws-sdk-go/aws/endpoints"
	"github.com/aws/aws-sdk-go/service/fsx"
	sdkacctest "github.com/hashicorp/terraform-plugin-sdk/v2/helper/acctest"
	"github.com/hashicorp/terraform-plugin-sdk/v2/helper/resource"
	"github.com/hashicorp/terraform-plugin-sdk/v2/terraform"
	"github.com/hashicorp/terraform-provider-aws/internal/acctest"
	"github.com/hashicorp/terraform-provider-aws/internal/conns"
	tffsx "github.com/hashicorp/terraform-provider-aws/internal/service/fsx"
	"github.com/hashicorp/terraform-provider-aws/internal/tfresource"
)

func TestAccFSxDataRepositoryAssociation_basic(t *testing.T) {
	ctx := acctest.Context(t)
	if acctest.Partition() == endpoints.AwsUsGovPartitionID {
		t.Skip("PERSISTENT_2 deployment_type is not supported in GovCloud partition")
	}

	var association fsx.DataRepositoryAssociation
	resourceName := "aws_fsx_data_repository_association.test"
	bucketName := sdkacctest.RandomWithPrefix(acctest.ResourcePrefix)
	bucketPath := fmt.Sprintf("s3://%s", bucketName)
	fileSystemPath := "/test"

	resource.ParallelTest(t, resource.TestCase{
<<<<<<< HEAD
		PreCheck:                 func() { acctest.PreCheck(ctx, t); acctest.PreCheckPartitionHasService(fsx.EndpointsID, t) },
=======
		PreCheck:                 func() { acctest.PreCheck(t); acctest.PreCheckPartitionHasService(t, fsx.EndpointsID) },
>>>>>>> 78d002fe
		ErrorCheck:               acctest.ErrorCheck(t, fsx.EndpointsID),
		ProtoV5ProviderFactories: acctest.ProtoV5ProviderFactories,
		CheckDestroy:             testAccCheckDataRepositoryAssociationDestroy(ctx),
		Steps: []resource.TestStep{
			{
				Config: testAccDataRepositoryAssociationConfig_fileSystemPath(bucketName, fileSystemPath),
				Check: resource.ComposeTestCheckFunc(
					testAccCheckDataRepositoryAssociationExists(ctx, resourceName, &association),
					acctest.MatchResourceAttrRegionalARN(resourceName, "arn", "fsx", regexp.MustCompile(`association/fs-.+/dra-.+`)),
					resource.TestCheckResourceAttr(resourceName, "batch_import_meta_data_on_create", "false"),
					resource.TestCheckResourceAttr(resourceName, "data_repository_path", bucketPath),
					resource.TestMatchResourceAttr(resourceName, "file_system_id", regexp.MustCompile(`fs-.+`)),
					resource.TestCheckResourceAttr(resourceName, "file_system_path", fileSystemPath),
					resource.TestCheckResourceAttrSet(resourceName, "imported_file_chunk_size"),
				),
			},
			{
				ResourceName:            resourceName,
				ImportState:             true,
				ImportStateVerify:       true,
				ImportStateVerifyIgnore: []string{"delete_data_in_filesystem"},
			},
		},
	})
}

func TestAccFSxDataRepositoryAssociation_disappears(t *testing.T) {
	ctx := acctest.Context(t)
	if acctest.Partition() == endpoints.AwsUsGovPartitionID {
		t.Skip("PERSISTENT_2 deployment_type is not supported in GovCloud partition")
	}

	var association fsx.DataRepositoryAssociation
	resourceName := "aws_fsx_data_repository_association.test"
	bucketName := sdkacctest.RandomWithPrefix(acctest.ResourcePrefix)
	fileSystemPath := "/test"

	resource.ParallelTest(t, resource.TestCase{
<<<<<<< HEAD
		PreCheck:                 func() { acctest.PreCheck(ctx, t); acctest.PreCheckPartitionHasService(fsx.EndpointsID, t) },
=======
		PreCheck:                 func() { acctest.PreCheck(t); acctest.PreCheckPartitionHasService(t, fsx.EndpointsID) },
>>>>>>> 78d002fe
		ErrorCheck:               acctest.ErrorCheck(t, fsx.EndpointsID),
		ProtoV5ProviderFactories: acctest.ProtoV5ProviderFactories,
		CheckDestroy:             testAccCheckDataRepositoryAssociationDestroy(ctx),
		Steps: []resource.TestStep{
			{
				Config: testAccDataRepositoryAssociationConfig_fileSystemPath(bucketName, fileSystemPath),
				Check: resource.ComposeTestCheckFunc(
					testAccCheckDataRepositoryAssociationExists(ctx, resourceName, &association),
					acctest.CheckResourceDisappears(ctx, acctest.Provider, tffsx.ResourceDataRepositoryAssociation(), resourceName),
				),
				ExpectNonEmptyPlan: true,
			},
		},
	})
}

func TestAccFSxDataRepositoryAssociation_disappears_ParentFileSystem(t *testing.T) {
	ctx := acctest.Context(t)
	if acctest.Partition() == endpoints.AwsUsGovPartitionID {
		t.Skip("PERSISTENT_2 deployment_type is not supported in GovCloud partition")
	}

	var association fsx.DataRepositoryAssociation
	parentResourceName := "aws_fsx_lustre_file_system.test"
	resourceName := "aws_fsx_data_repository_association.test"
	bucketName := sdkacctest.RandomWithPrefix(acctest.ResourcePrefix)
	fileSystemPath := "/test"

	resource.ParallelTest(t, resource.TestCase{
<<<<<<< HEAD
		PreCheck:                 func() { acctest.PreCheck(ctx, t); acctest.PreCheckPartitionHasService(fsx.EndpointsID, t) },
=======
		PreCheck:                 func() { acctest.PreCheck(t); acctest.PreCheckPartitionHasService(t, fsx.EndpointsID) },
>>>>>>> 78d002fe
		ErrorCheck:               acctest.ErrorCheck(t, fsx.EndpointsID),
		ProtoV5ProviderFactories: acctest.ProtoV5ProviderFactories,
		CheckDestroy:             testAccCheckDataRepositoryAssociationDestroy(ctx),
		Steps: []resource.TestStep{
			{
				Config: testAccDataRepositoryAssociationConfig_fileSystemPath(bucketName, fileSystemPath),
				Check: resource.ComposeTestCheckFunc(
					testAccCheckDataRepositoryAssociationExists(ctx, resourceName, &association),
					acctest.CheckResourceDisappears(ctx, acctest.Provider, tffsx.ResourceLustreFileSystem(), parentResourceName),
				),
				ExpectNonEmptyPlan: true,
			},
		},
	})
}

func TestAccFSxDataRepositoryAssociation_fileSystemPathUpdated(t *testing.T) {
	ctx := acctest.Context(t)
	if acctest.Partition() == endpoints.AwsUsGovPartitionID {
		t.Skip("PERSISTENT_2 deployment_type is not supported in GovCloud partition")
	}

	var association1, association2 fsx.DataRepositoryAssociation
	resourceName := "aws_fsx_data_repository_association.test"
	bucketName := sdkacctest.RandomWithPrefix(acctest.ResourcePrefix)
	fileSystemPath1 := "/test1"
	fileSystemPath2 := "/test2"

	resource.ParallelTest(t, resource.TestCase{
<<<<<<< HEAD
		PreCheck:                 func() { acctest.PreCheck(ctx, t); acctest.PreCheckPartitionHasService(fsx.EndpointsID, t) },
=======
		PreCheck:                 func() { acctest.PreCheck(t); acctest.PreCheckPartitionHasService(t, fsx.EndpointsID) },
>>>>>>> 78d002fe
		ErrorCheck:               acctest.ErrorCheck(t, fsx.EndpointsID),
		ProtoV5ProviderFactories: acctest.ProtoV5ProviderFactories,
		CheckDestroy:             testAccCheckDataRepositoryAssociationDestroy(ctx),
		Steps: []resource.TestStep{
			{
				Config: testAccDataRepositoryAssociationConfig_fileSystemPath(bucketName, fileSystemPath1),
				Check: resource.ComposeTestCheckFunc(
					testAccCheckDataRepositoryAssociationExists(ctx, resourceName, &association1),
					resource.TestCheckResourceAttr(resourceName, "file_system_path", fileSystemPath1),
				),
			},
			{
				ResourceName:            resourceName,
				ImportState:             true,
				ImportStateVerify:       true,
				ImportStateVerifyIgnore: []string{"delete_data_in_filesystem"},
			},
			{
				Config: testAccDataRepositoryAssociationConfig_fileSystemPath(bucketName, fileSystemPath2),
				Check: resource.ComposeTestCheckFunc(
					testAccCheckDataRepositoryAssociationExists(ctx, resourceName, &association2),
					testAccCheckDataRepositoryAssociationRecreated(&association1, &association2),
					resource.TestCheckResourceAttr(resourceName, "file_system_path", fileSystemPath2),
				),
			},
		},
	})
}

func TestAccFSxDataRepositoryAssociation_dataRepositoryPathUpdated(t *testing.T) {
	ctx := acctest.Context(t)
	if acctest.Partition() == endpoints.AwsUsGovPartitionID {
		t.Skip("PERSISTENT_2 deployment_type is not supported in GovCloud partition")
	}

	var association1, association2 fsx.DataRepositoryAssociation
	resourceName := "aws_fsx_data_repository_association.test"
	bucketName1 := sdkacctest.RandomWithPrefix(acctest.ResourcePrefix)
	bucketPath1 := fmt.Sprintf("s3://%s", bucketName1)
	bucketName2 := sdkacctest.RandomWithPrefix(acctest.ResourcePrefix)
	bucketPath2 := fmt.Sprintf("s3://%s", bucketName2)
	fileSystemPath := "/test"

	resource.ParallelTest(t, resource.TestCase{
<<<<<<< HEAD
		PreCheck:                 func() { acctest.PreCheck(ctx, t); acctest.PreCheckPartitionHasService(fsx.EndpointsID, t) },
=======
		PreCheck:                 func() { acctest.PreCheck(t); acctest.PreCheckPartitionHasService(t, fsx.EndpointsID) },
>>>>>>> 78d002fe
		ErrorCheck:               acctest.ErrorCheck(t, fsx.EndpointsID),
		ProtoV5ProviderFactories: acctest.ProtoV5ProviderFactories,
		CheckDestroy:             testAccCheckDataRepositoryAssociationDestroy(ctx),
		Steps: []resource.TestStep{
			{
				Config: testAccDataRepositoryAssociationConfig_fileSystemPath(bucketName1, fileSystemPath),
				Check: resource.ComposeTestCheckFunc(
					testAccCheckDataRepositoryAssociationExists(ctx, resourceName, &association1),
					resource.TestCheckResourceAttr(resourceName, "data_repository_path", bucketPath1),
				),
			},
			{
				ResourceName:            resourceName,
				ImportState:             true,
				ImportStateVerify:       true,
				ImportStateVerifyIgnore: []string{"delete_data_in_filesystem"},
			},
			{
				Config: testAccDataRepositoryAssociationConfig_fileSystemPath(bucketName2, fileSystemPath),
				Check: resource.ComposeTestCheckFunc(
					testAccCheckDataRepositoryAssociationExists(ctx, resourceName, &association2),
					testAccCheckDataRepositoryAssociationRecreated(&association1, &association2),
					resource.TestCheckResourceAttr(resourceName, "data_repository_path", bucketPath2),
				),
			},
		},
	})
}

// lintignore:AT002
func TestAccFSxDataRepositoryAssociation_importedFileChunkSize(t *testing.T) {
	ctx := acctest.Context(t)
	if acctest.Partition() == endpoints.AwsUsGovPartitionID {
		t.Skip("PERSISTENT_2 deployment_type is not supported in GovCloud partition")
	}

	var association fsx.DataRepositoryAssociation
	resourceName := "aws_fsx_data_repository_association.test"
	bucketName := sdkacctest.RandomWithPrefix(acctest.ResourcePrefix)
	fileSystemPath := "/test"

	resource.ParallelTest(t, resource.TestCase{
<<<<<<< HEAD
		PreCheck:                 func() { acctest.PreCheck(ctx, t); acctest.PreCheckPartitionHasService(fsx.EndpointsID, t) },
=======
		PreCheck:                 func() { acctest.PreCheck(t); acctest.PreCheckPartitionHasService(t, fsx.EndpointsID) },
>>>>>>> 78d002fe
		ErrorCheck:               acctest.ErrorCheck(t, fsx.EndpointsID),
		ProtoV5ProviderFactories: acctest.ProtoV5ProviderFactories,
		CheckDestroy:             testAccCheckDataRepositoryAssociationDestroy(ctx),
		Steps: []resource.TestStep{
			{
				Config: testAccDataRepositoryAssociationConfig_importedFileChunkSize(bucketName, fileSystemPath, 256),
				Check: resource.ComposeTestCheckFunc(
					testAccCheckDataRepositoryAssociationExists(ctx, resourceName, &association),
					resource.TestCheckResourceAttr(resourceName, "imported_file_chunk_size", "256"),
				),
			},
			{
				ResourceName:            resourceName,
				ImportState:             true,
				ImportStateVerify:       true,
				ImportStateVerifyIgnore: []string{"delete_data_in_filesystem"},
			},
		},
	})
}

// lintignore:AT002
func TestAccFSxDataRepositoryAssociation_importedFileChunkSizeUpdated(t *testing.T) {
	ctx := acctest.Context(t)
	if acctest.Partition() == endpoints.AwsUsGovPartitionID {
		t.Skip("PERSISTENT_2 deployment_type is not supported in GovCloud partition")
	}

	var association1, association2 fsx.DataRepositoryAssociation
	resourceName := "aws_fsx_data_repository_association.test"
	bucketName := sdkacctest.RandomWithPrefix(acctest.ResourcePrefix)
	fileSystemPath := "/test"

	resource.ParallelTest(t, resource.TestCase{
<<<<<<< HEAD
		PreCheck:                 func() { acctest.PreCheck(ctx, t); acctest.PreCheckPartitionHasService(fsx.EndpointsID, t) },
=======
		PreCheck:                 func() { acctest.PreCheck(t); acctest.PreCheckPartitionHasService(t, fsx.EndpointsID) },
>>>>>>> 78d002fe
		ErrorCheck:               acctest.ErrorCheck(t, fsx.EndpointsID),
		ProtoV5ProviderFactories: acctest.ProtoV5ProviderFactories,
		CheckDestroy:             testAccCheckDataRepositoryAssociationDestroy(ctx),
		Steps: []resource.TestStep{
			{
				Config: testAccDataRepositoryAssociationConfig_importedFileChunkSize(bucketName, fileSystemPath, 256),
				Check: resource.ComposeTestCheckFunc(
					testAccCheckDataRepositoryAssociationExists(ctx, resourceName, &association1),
					resource.TestCheckResourceAttr(resourceName, "imported_file_chunk_size", "256"),
				),
			},
			{
				ResourceName:            resourceName,
				ImportState:             true,
				ImportStateVerify:       true,
				ImportStateVerifyIgnore: []string{"delete_data_in_filesystem"},
			},
			{
				Config: testAccDataRepositoryAssociationConfig_importedFileChunkSize(bucketName, fileSystemPath, 512),
				Check: resource.ComposeTestCheckFunc(
					testAccCheckDataRepositoryAssociationExists(ctx, resourceName, &association2),
					testAccCheckDataRepositoryAssociationNotRecreated(&association1, &association2),
					resource.TestCheckResourceAttr(resourceName, "imported_file_chunk_size", "512"),
				),
			},
		},
	})
}

func TestAccFSxDataRepositoryAssociation_deleteDataInFilesystem(t *testing.T) {
	ctx := acctest.Context(t)
	if acctest.Partition() == endpoints.AwsUsGovPartitionID {
		t.Skip("PERSISTENT_2 deployment_type is not supported in GovCloud partition")
	}

	var association fsx.DataRepositoryAssociation
	resourceName := "aws_fsx_data_repository_association.test"
	bucketName := sdkacctest.RandomWithPrefix(acctest.ResourcePrefix)
	fileSystemPath := "/test"

	resource.ParallelTest(t, resource.TestCase{
<<<<<<< HEAD
		PreCheck:                 func() { acctest.PreCheck(ctx, t); acctest.PreCheckPartitionHasService(fsx.EndpointsID, t) },
=======
		PreCheck:                 func() { acctest.PreCheck(t); acctest.PreCheckPartitionHasService(t, fsx.EndpointsID) },
>>>>>>> 78d002fe
		ErrorCheck:               acctest.ErrorCheck(t, fsx.EndpointsID),
		ProtoV5ProviderFactories: acctest.ProtoV5ProviderFactories,
		CheckDestroy:             testAccCheckDataRepositoryAssociationDestroy(ctx),
		Steps: []resource.TestStep{
			{
				Config: testAccDataRepositoryAssociationConfig_deleteInFilesystem(bucketName, fileSystemPath, "true"),
				Check: resource.ComposeTestCheckFunc(
					testAccCheckDataRepositoryAssociationExists(ctx, resourceName, &association),
					resource.TestCheckResourceAttr(resourceName, "delete_data_in_filesystem", "true"),
				),
			},
			{
				ResourceName:            resourceName,
				ImportState:             true,
				ImportStateVerify:       true,
				ImportStateVerifyIgnore: []string{"delete_data_in_filesystem"},
			},
		},
	})
}

func TestAccFSxDataRepositoryAssociation_s3AutoExportPolicy(t *testing.T) {
	ctx := acctest.Context(t)
	if acctest.Partition() == endpoints.AwsUsGovPartitionID {
		t.Skip("PERSISTENT_2 deployment_type is not supported in GovCloud partition")
	}

	var association fsx.DataRepositoryAssociation
	resourceName := "aws_fsx_data_repository_association.test"
	bucketName := sdkacctest.RandomWithPrefix(acctest.ResourcePrefix)
	fileSystemPath := "/test"
	events := []string{"NEW", "CHANGED", "DELETED"}

	resource.ParallelTest(t, resource.TestCase{
<<<<<<< HEAD
		PreCheck:                 func() { acctest.PreCheck(ctx, t); acctest.PreCheckPartitionHasService(fsx.EndpointsID, t) },
=======
		PreCheck:                 func() { acctest.PreCheck(t); acctest.PreCheckPartitionHasService(t, fsx.EndpointsID) },
>>>>>>> 78d002fe
		ErrorCheck:               acctest.ErrorCheck(t, fsx.EndpointsID),
		ProtoV5ProviderFactories: acctest.ProtoV5ProviderFactories,
		CheckDestroy:             testAccCheckDataRepositoryAssociationDestroy(ctx),
		Steps: []resource.TestStep{
			{
				Config: testAccDataRepositoryAssociationConfig_s3AutoExportPolicy(bucketName, fileSystemPath, events),
				Check: resource.ComposeTestCheckFunc(
					testAccCheckDataRepositoryAssociationExists(ctx, resourceName, &association),
					resource.TestCheckResourceAttr(resourceName, "s3.0.auto_export_policy.0.events.0", "NEW"),
					resource.TestCheckResourceAttr(resourceName, "s3.0.auto_export_policy.0.events.1", "CHANGED"),
					resource.TestCheckResourceAttr(resourceName, "s3.0.auto_export_policy.0.events.2", "DELETED"),
				),
			},
			{
				ResourceName:            resourceName,
				ImportState:             true,
				ImportStateVerify:       true,
				ImportStateVerifyIgnore: []string{"delete_data_in_filesystem"},
			},
		},
	})
}

func TestAccFSxDataRepositoryAssociation_s3AutoExportPolicyUpdate(t *testing.T) {
	ctx := acctest.Context(t)
	if acctest.Partition() == endpoints.AwsUsGovPartitionID {
		t.Skip("PERSISTENT_2 deployment_type is not supported in GovCloud partition")
	}

	var association1, association2 fsx.DataRepositoryAssociation
	resourceName := "aws_fsx_data_repository_association.test"
	bucketName := sdkacctest.RandomWithPrefix(acctest.ResourcePrefix)
	fileSystemPath := "/test"
	events1 := []string{"NEW", "CHANGED", "DELETED"}
	events2 := []string{"NEW"}

	resource.ParallelTest(t, resource.TestCase{
<<<<<<< HEAD
		PreCheck:                 func() { acctest.PreCheck(ctx, t); acctest.PreCheckPartitionHasService(fsx.EndpointsID, t) },
=======
		PreCheck:                 func() { acctest.PreCheck(t); acctest.PreCheckPartitionHasService(t, fsx.EndpointsID) },
>>>>>>> 78d002fe
		ErrorCheck:               acctest.ErrorCheck(t, fsx.EndpointsID),
		ProtoV5ProviderFactories: acctest.ProtoV5ProviderFactories,
		CheckDestroy:             testAccCheckDataRepositoryAssociationDestroy(ctx),
		Steps: []resource.TestStep{
			{
				Config: testAccDataRepositoryAssociationConfig_s3AutoExportPolicy(bucketName, fileSystemPath, events1),
				Check: resource.ComposeTestCheckFunc(
					testAccCheckDataRepositoryAssociationExists(ctx, resourceName, &association1),
					resource.TestCheckResourceAttr(resourceName, "s3.0.auto_export_policy.0.events.0", "NEW"),
					resource.TestCheckResourceAttr(resourceName, "s3.0.auto_export_policy.0.events.1", "CHANGED"),
					resource.TestCheckResourceAttr(resourceName, "s3.0.auto_export_policy.0.events.2", "DELETED"),
				),
			},
			{
				ResourceName:            resourceName,
				ImportState:             true,
				ImportStateVerify:       true,
				ImportStateVerifyIgnore: []string{"delete_data_in_filesystem"},
			},
			{
				Config: testAccDataRepositoryAssociationConfig_s3AutoExportPolicy(bucketName, fileSystemPath, events2),
				Check: resource.ComposeTestCheckFunc(
					testAccCheckDataRepositoryAssociationExists(ctx, resourceName, &association2),
					testAccCheckDataRepositoryAssociationNotRecreated(&association1, &association2),
					resource.TestCheckResourceAttr(resourceName, "s3.0.auto_export_policy.0.events.0", "NEW"),
				),
			},
		},
	})
}

func TestAccFSxDataRepositoryAssociation_s3AutoImportPolicy(t *testing.T) {
	ctx := acctest.Context(t)
	if acctest.Partition() == endpoints.AwsUsGovPartitionID {
		t.Skip("PERSISTENT_2 deployment_type is not supported in GovCloud partition")
	}

	var association fsx.DataRepositoryAssociation
	resourceName := "aws_fsx_data_repository_association.test"
	bucketName := sdkacctest.RandomWithPrefix(acctest.ResourcePrefix)
	fileSystemPath := "/test"
	events := []string{"NEW", "CHANGED", "DELETED"}

	resource.ParallelTest(t, resource.TestCase{
<<<<<<< HEAD
		PreCheck:                 func() { acctest.PreCheck(ctx, t); acctest.PreCheckPartitionHasService(fsx.EndpointsID, t) },
=======
		PreCheck:                 func() { acctest.PreCheck(t); acctest.PreCheckPartitionHasService(t, fsx.EndpointsID) },
>>>>>>> 78d002fe
		ErrorCheck:               acctest.ErrorCheck(t, fsx.EndpointsID),
		ProtoV5ProviderFactories: acctest.ProtoV5ProviderFactories,
		CheckDestroy:             testAccCheckDataRepositoryAssociationDestroy(ctx),
		Steps: []resource.TestStep{
			{
				Config: testAccDataRepositoryAssociationConfig_s3AutoImportPolicy(bucketName, fileSystemPath, events),
				Check: resource.ComposeTestCheckFunc(
					testAccCheckDataRepositoryAssociationExists(ctx, resourceName, &association),
					resource.TestCheckResourceAttr(resourceName, "s3.0.auto_import_policy.0.events.0", "NEW"),
					resource.TestCheckResourceAttr(resourceName, "s3.0.auto_import_policy.0.events.1", "CHANGED"),
					resource.TestCheckResourceAttr(resourceName, "s3.0.auto_import_policy.0.events.2", "DELETED"),
				),
			},
			{
				ResourceName:            resourceName,
				ImportState:             true,
				ImportStateVerify:       true,
				ImportStateVerifyIgnore: []string{"delete_data_in_filesystem"},
			},
		},
	})
}

func TestAccFSxDataRepositoryAssociation_s3AutoImportPolicyUpdate(t *testing.T) {
	ctx := acctest.Context(t)
	if acctest.Partition() == endpoints.AwsUsGovPartitionID {
		t.Skip("PERSISTENT_2 deployment_type is not supported in GovCloud partition")
	}

	var association1, association2 fsx.DataRepositoryAssociation
	resourceName := "aws_fsx_data_repository_association.test"
	bucketName := sdkacctest.RandomWithPrefix(acctest.ResourcePrefix)
	fileSystemPath := "/test"
	events1 := []string{"NEW", "CHANGED", "DELETED"}
	events2 := []string{"NEW"}

	resource.ParallelTest(t, resource.TestCase{
<<<<<<< HEAD
		PreCheck:                 func() { acctest.PreCheck(ctx, t); acctest.PreCheckPartitionHasService(fsx.EndpointsID, t) },
=======
		PreCheck:                 func() { acctest.PreCheck(t); acctest.PreCheckPartitionHasService(t, fsx.EndpointsID) },
>>>>>>> 78d002fe
		ErrorCheck:               acctest.ErrorCheck(t, fsx.EndpointsID),
		ProtoV5ProviderFactories: acctest.ProtoV5ProviderFactories,
		CheckDestroy:             testAccCheckDataRepositoryAssociationDestroy(ctx),
		Steps: []resource.TestStep{
			{
				Config: testAccDataRepositoryAssociationConfig_s3AutoImportPolicy(bucketName, fileSystemPath, events1),
				Check: resource.ComposeTestCheckFunc(
					testAccCheckDataRepositoryAssociationExists(ctx, resourceName, &association1),
					resource.TestCheckResourceAttr(resourceName, "s3.0.auto_import_policy.0.events.0", "NEW"),
					resource.TestCheckResourceAttr(resourceName, "s3.0.auto_import_policy.0.events.1", "CHANGED"),
					resource.TestCheckResourceAttr(resourceName, "s3.0.auto_import_policy.0.events.2", "DELETED"),
				),
			},
			{
				ResourceName:            resourceName,
				ImportState:             true,
				ImportStateVerify:       true,
				ImportStateVerifyIgnore: []string{"delete_data_in_filesystem"},
			},
			{
				Config: testAccDataRepositoryAssociationConfig_s3AutoImportPolicy(bucketName, fileSystemPath, events2),
				Check: resource.ComposeTestCheckFunc(
					testAccCheckDataRepositoryAssociationExists(ctx, resourceName, &association2),
					testAccCheckDataRepositoryAssociationNotRecreated(&association1, &association2),
					resource.TestCheckResourceAttr(resourceName, "s3.0.auto_import_policy.0.events.0", "NEW"),
				),
			},
		},
	})
}

func TestAccFSxDataRepositoryAssociation_s3FullPolicy(t *testing.T) {
	ctx := acctest.Context(t)
	if acctest.Partition() == endpoints.AwsUsGovPartitionID {
		t.Skip("PERSISTENT_2 deployment_type is not supported in GovCloud partition")
	}

	var association fsx.DataRepositoryAssociation
	resourceName := "aws_fsx_data_repository_association.test"
	bucketName := sdkacctest.RandomWithPrefix(acctest.ResourcePrefix)
	fileSystemPath := "/test"

	resource.ParallelTest(t, resource.TestCase{
<<<<<<< HEAD
		PreCheck:                 func() { acctest.PreCheck(ctx, t); acctest.PreCheckPartitionHasService(fsx.EndpointsID, t) },
=======
		PreCheck:                 func() { acctest.PreCheck(t); acctest.PreCheckPartitionHasService(t, fsx.EndpointsID) },
>>>>>>> 78d002fe
		ErrorCheck:               acctest.ErrorCheck(t, fsx.EndpointsID),
		ProtoV5ProviderFactories: acctest.ProtoV5ProviderFactories,
		CheckDestroy:             testAccCheckDataRepositoryAssociationDestroy(ctx),
		Steps: []resource.TestStep{
			{
				Config: testAccDataRepositoryAssociationConfig_s3FullPolicy(bucketName, fileSystemPath),
				Check: resource.ComposeTestCheckFunc(
					testAccCheckDataRepositoryAssociationExists(ctx, resourceName, &association),
					resource.TestCheckResourceAttr(resourceName, "s3.0.auto_export_policy.0.events.0", "NEW"),
					resource.TestCheckResourceAttr(resourceName, "s3.0.auto_export_policy.0.events.1", "CHANGED"),
					resource.TestCheckResourceAttr(resourceName, "s3.0.auto_export_policy.0.events.2", "DELETED"),
					resource.TestCheckResourceAttr(resourceName, "s3.0.auto_import_policy.0.events.0", "NEW"),
					resource.TestCheckResourceAttr(resourceName, "s3.0.auto_import_policy.0.events.1", "CHANGED"),
					resource.TestCheckResourceAttr(resourceName, "s3.0.auto_import_policy.0.events.2", "DELETED"),
				),
			},
			{
				ResourceName:            resourceName,
				ImportState:             true,
				ImportStateVerify:       true,
				ImportStateVerifyIgnore: []string{"delete_data_in_filesystem"},
			},
		},
	})
}

func testAccCheckDataRepositoryAssociationExists(ctx context.Context, resourceName string, assoc *fsx.DataRepositoryAssociation) resource.TestCheckFunc {
	return func(s *terraform.State) error {
		rs, ok := s.RootModule().Resources[resourceName]
		if !ok {
			return fmt.Errorf("Not found: %s", resourceName)
		}

		conn := acctest.Provider.Meta().(*conns.AWSClient).FSxConn()

		association, err := tffsx.FindDataRepositoryAssociationByID(ctx, conn, rs.Primary.ID)
		if err != nil {
			return err
		}

		if association == nil {
			return fmt.Errorf("FSx Lustre Data Repository Association (%s) not found", rs.Primary.ID)
		}

		*assoc = *association

		return nil
	}
}

func testAccCheckDataRepositoryAssociationDestroy(ctx context.Context) resource.TestCheckFunc {
	return func(s *terraform.State) error {
		conn := acctest.Provider.Meta().(*conns.AWSClient).FSxConn()

		for _, rs := range s.RootModule().Resources {
			if rs.Type != "aws_fsx_lustre_file_system" {
				continue
			}

			filesystem, err := tffsx.FindFileSystemByID(ctx, conn, rs.Primary.ID)
			if tfresource.NotFound(err) {
				continue
			}

			if filesystem != nil {
				return fmt.Errorf("FSx Lustre File System (%s) still exists", rs.Primary.ID)
			}
		}
		return nil
	}
}

func testAccCheckDataRepositoryAssociationNotRecreated(i, j *fsx.DataRepositoryAssociation) resource.TestCheckFunc {
	return func(s *terraform.State) error {
		if aws.StringValue(i.AssociationId) != aws.StringValue(j.AssociationId) {
			return fmt.Errorf("FSx Data Repository Association (%s) recreated", aws.StringValue(i.AssociationId))
		}

		return nil
	}
}

func testAccCheckDataRepositoryAssociationRecreated(i, j *fsx.DataRepositoryAssociation) resource.TestCheckFunc {
	return func(s *terraform.State) error {
		if aws.StringValue(i.AssociationId) == aws.StringValue(j.AssociationId) {
			return fmt.Errorf("FSx Data Repository Association (%s) not recreated", aws.StringValue(i.AssociationId))
		}

		return nil
	}
}

func testAccDataRepositoryAssociationBucketConfig(bucketName string) string {
	return acctest.ConfigCompose(testAccLustreFileSystemBaseConfig(), fmt.Sprintf(`
resource "aws_fsx_lustre_file_system" "test" {
  storage_capacity            = 1200
  subnet_ids                  = [aws_subnet.test1.id]
  deployment_type             = "PERSISTENT_2"
  per_unit_storage_throughput = 125
}

resource "aws_s3_bucket" "test" {
  bucket = %[1]q
}

resource "aws_s3_bucket_acl" "test" {
  bucket = aws_s3_bucket.test.id
  acl    = "private"
}
`, bucketName))
}

func testAccDataRepositoryAssociationConfig_fileSystemPath(bucketName, fileSystemPath string) string {
	return acctest.ConfigCompose(testAccDataRepositoryAssociationBucketConfig(bucketName), fmt.Sprintf(`
resource "aws_fsx_data_repository_association" "test" {
  file_system_id       = aws_fsx_lustre_file_system.test.id
  data_repository_path = "s3://%[1]s"
  file_system_path     = %[2]q
}
`, bucketName, fileSystemPath))
}

func testAccDataRepositoryAssociationConfig_importedFileChunkSize(bucketName, fileSystemPath string, fileChunkSize int64) string {
	bucketPath := fmt.Sprintf("s3://%s", bucketName)
	return acctest.ConfigCompose(testAccDataRepositoryAssociationBucketConfig(bucketName), fmt.Sprintf(`
resource "aws_fsx_data_repository_association" "test" {
  file_system_id           = aws_fsx_lustre_file_system.test.id
  data_repository_path     = %[1]q
  file_system_path         = %[2]q
  imported_file_chunk_size = %[3]d
}
`, bucketPath, fileSystemPath, fileChunkSize))
}

func testAccDataRepositoryAssociationConfig_deleteInFilesystem(bucketName, fileSystemPath, deleteDataInFilesystem string) string {
	bucketPath := fmt.Sprintf("s3://%s", bucketName)
	return acctest.ConfigCompose(testAccDataRepositoryAssociationBucketConfig(bucketName), fmt.Sprintf(`
resource "aws_fsx_data_repository_association" "test" {
  file_system_id            = aws_fsx_lustre_file_system.test.id
  data_repository_path      = %[1]q
  file_system_path          = %[2]q
  delete_data_in_filesystem = %[3]q
}
`, bucketPath, fileSystemPath, deleteDataInFilesystem))
}

func testAccDataRepositoryAssociationConfig_s3AutoExportPolicy(bucketName, fileSystemPath string, events []string) string {
	bucketPath := fmt.Sprintf("s3://%s", bucketName)
	eventsString := strings.Replace(fmt.Sprintf("%q", events), " ", ", ", -1)
	return acctest.ConfigCompose(testAccDataRepositoryAssociationBucketConfig(bucketName), fmt.Sprintf(`
resource "aws_fsx_data_repository_association" "test" {
  file_system_id       = aws_fsx_lustre_file_system.test.id
  data_repository_path = %[1]q
  file_system_path     = %[2]q

  s3 {
    auto_export_policy {
      events = %[3]s
    }
  }
}
`, bucketPath, fileSystemPath, eventsString))
}

func testAccDataRepositoryAssociationConfig_s3AutoImportPolicy(bucketName, fileSystemPath string, events []string) string {
	bucketPath := fmt.Sprintf("s3://%s", bucketName)
	eventsString := strings.Replace(fmt.Sprintf("%q", events), " ", ", ", -1)
	return acctest.ConfigCompose(testAccDataRepositoryAssociationBucketConfig(bucketName), fmt.Sprintf(`
resource "aws_fsx_data_repository_association" "test" {
  file_system_id       = aws_fsx_lustre_file_system.test.id
  data_repository_path = %[1]q
  file_system_path     = %[2]q

  s3 {
    auto_import_policy {
      events = %[3]s
    }
  }
}
`, bucketPath, fileSystemPath, eventsString))
}

func testAccDataRepositoryAssociationConfig_s3FullPolicy(bucketName, fileSystemPath string) string {
	bucketPath := fmt.Sprintf("s3://%s", bucketName)
	return acctest.ConfigCompose(testAccDataRepositoryAssociationBucketConfig(bucketName), fmt.Sprintf(`
resource "aws_fsx_data_repository_association" "test" {
  file_system_id       = aws_fsx_lustre_file_system.test.id
  data_repository_path = %[1]q
  file_system_path     = %[2]q

  s3 {
    auto_export_policy {
      events = ["NEW", "CHANGED", "DELETED"]
    }

    auto_import_policy {
      events = ["NEW", "CHANGED", "DELETED"]
    }
  }
}
`, bucketPath, fileSystemPath))
}<|MERGE_RESOLUTION|>--- conflicted
+++ resolved
@@ -32,11 +32,7 @@
 	fileSystemPath := "/test"
 
 	resource.ParallelTest(t, resource.TestCase{
-<<<<<<< HEAD
-		PreCheck:                 func() { acctest.PreCheck(ctx, t); acctest.PreCheckPartitionHasService(fsx.EndpointsID, t) },
-=======
-		PreCheck:                 func() { acctest.PreCheck(t); acctest.PreCheckPartitionHasService(t, fsx.EndpointsID) },
->>>>>>> 78d002fe
+		PreCheck:                 func() { acctest.PreCheck(ctx, t); acctest.PreCheckPartitionHasService(t, fsx.EndpointsID) },
 		ErrorCheck:               acctest.ErrorCheck(t, fsx.EndpointsID),
 		ProtoV5ProviderFactories: acctest.ProtoV5ProviderFactories,
 		CheckDestroy:             testAccCheckDataRepositoryAssociationDestroy(ctx),
@@ -75,11 +71,7 @@
 	fileSystemPath := "/test"
 
 	resource.ParallelTest(t, resource.TestCase{
-<<<<<<< HEAD
-		PreCheck:                 func() { acctest.PreCheck(ctx, t); acctest.PreCheckPartitionHasService(fsx.EndpointsID, t) },
-=======
-		PreCheck:                 func() { acctest.PreCheck(t); acctest.PreCheckPartitionHasService(t, fsx.EndpointsID) },
->>>>>>> 78d002fe
+		PreCheck:                 func() { acctest.PreCheck(ctx, t); acctest.PreCheckPartitionHasService(t, fsx.EndpointsID) },
 		ErrorCheck:               acctest.ErrorCheck(t, fsx.EndpointsID),
 		ProtoV5ProviderFactories: acctest.ProtoV5ProviderFactories,
 		CheckDestroy:             testAccCheckDataRepositoryAssociationDestroy(ctx),
@@ -109,11 +101,7 @@
 	fileSystemPath := "/test"
 
 	resource.ParallelTest(t, resource.TestCase{
-<<<<<<< HEAD
-		PreCheck:                 func() { acctest.PreCheck(ctx, t); acctest.PreCheckPartitionHasService(fsx.EndpointsID, t) },
-=======
-		PreCheck:                 func() { acctest.PreCheck(t); acctest.PreCheckPartitionHasService(t, fsx.EndpointsID) },
->>>>>>> 78d002fe
+		PreCheck:                 func() { acctest.PreCheck(ctx, t); acctest.PreCheckPartitionHasService(t, fsx.EndpointsID) },
 		ErrorCheck:               acctest.ErrorCheck(t, fsx.EndpointsID),
 		ProtoV5ProviderFactories: acctest.ProtoV5ProviderFactories,
 		CheckDestroy:             testAccCheckDataRepositoryAssociationDestroy(ctx),
@@ -143,11 +131,7 @@
 	fileSystemPath2 := "/test2"
 
 	resource.ParallelTest(t, resource.TestCase{
-<<<<<<< HEAD
-		PreCheck:                 func() { acctest.PreCheck(ctx, t); acctest.PreCheckPartitionHasService(fsx.EndpointsID, t) },
-=======
-		PreCheck:                 func() { acctest.PreCheck(t); acctest.PreCheckPartitionHasService(t, fsx.EndpointsID) },
->>>>>>> 78d002fe
+		PreCheck:                 func() { acctest.PreCheck(ctx, t); acctest.PreCheckPartitionHasService(t, fsx.EndpointsID) },
 		ErrorCheck:               acctest.ErrorCheck(t, fsx.EndpointsID),
 		ProtoV5ProviderFactories: acctest.ProtoV5ProviderFactories,
 		CheckDestroy:             testAccCheckDataRepositoryAssociationDestroy(ctx),
@@ -192,11 +176,7 @@
 	fileSystemPath := "/test"
 
 	resource.ParallelTest(t, resource.TestCase{
-<<<<<<< HEAD
-		PreCheck:                 func() { acctest.PreCheck(ctx, t); acctest.PreCheckPartitionHasService(fsx.EndpointsID, t) },
-=======
-		PreCheck:                 func() { acctest.PreCheck(t); acctest.PreCheckPartitionHasService(t, fsx.EndpointsID) },
->>>>>>> 78d002fe
+		PreCheck:                 func() { acctest.PreCheck(ctx, t); acctest.PreCheckPartitionHasService(t, fsx.EndpointsID) },
 		ErrorCheck:               acctest.ErrorCheck(t, fsx.EndpointsID),
 		ProtoV5ProviderFactories: acctest.ProtoV5ProviderFactories,
 		CheckDestroy:             testAccCheckDataRepositoryAssociationDestroy(ctx),
@@ -239,11 +219,7 @@
 	fileSystemPath := "/test"
 
 	resource.ParallelTest(t, resource.TestCase{
-<<<<<<< HEAD
-		PreCheck:                 func() { acctest.PreCheck(ctx, t); acctest.PreCheckPartitionHasService(fsx.EndpointsID, t) },
-=======
-		PreCheck:                 func() { acctest.PreCheck(t); acctest.PreCheckPartitionHasService(t, fsx.EndpointsID) },
->>>>>>> 78d002fe
+		PreCheck:                 func() { acctest.PreCheck(ctx, t); acctest.PreCheckPartitionHasService(t, fsx.EndpointsID) },
 		ErrorCheck:               acctest.ErrorCheck(t, fsx.EndpointsID),
 		ProtoV5ProviderFactories: acctest.ProtoV5ProviderFactories,
 		CheckDestroy:             testAccCheckDataRepositoryAssociationDestroy(ctx),
@@ -278,11 +254,7 @@
 	fileSystemPath := "/test"
 
 	resource.ParallelTest(t, resource.TestCase{
-<<<<<<< HEAD
-		PreCheck:                 func() { acctest.PreCheck(ctx, t); acctest.PreCheckPartitionHasService(fsx.EndpointsID, t) },
-=======
-		PreCheck:                 func() { acctest.PreCheck(t); acctest.PreCheckPartitionHasService(t, fsx.EndpointsID) },
->>>>>>> 78d002fe
+		PreCheck:                 func() { acctest.PreCheck(ctx, t); acctest.PreCheckPartitionHasService(t, fsx.EndpointsID) },
 		ErrorCheck:               acctest.ErrorCheck(t, fsx.EndpointsID),
 		ProtoV5ProviderFactories: acctest.ProtoV5ProviderFactories,
 		CheckDestroy:             testAccCheckDataRepositoryAssociationDestroy(ctx),
@@ -324,11 +296,7 @@
 	fileSystemPath := "/test"
 
 	resource.ParallelTest(t, resource.TestCase{
-<<<<<<< HEAD
-		PreCheck:                 func() { acctest.PreCheck(ctx, t); acctest.PreCheckPartitionHasService(fsx.EndpointsID, t) },
-=======
-		PreCheck:                 func() { acctest.PreCheck(t); acctest.PreCheckPartitionHasService(t, fsx.EndpointsID) },
->>>>>>> 78d002fe
+		PreCheck:                 func() { acctest.PreCheck(ctx, t); acctest.PreCheckPartitionHasService(t, fsx.EndpointsID) },
 		ErrorCheck:               acctest.ErrorCheck(t, fsx.EndpointsID),
 		ProtoV5ProviderFactories: acctest.ProtoV5ProviderFactories,
 		CheckDestroy:             testAccCheckDataRepositoryAssociationDestroy(ctx),
@@ -363,11 +331,7 @@
 	events := []string{"NEW", "CHANGED", "DELETED"}
 
 	resource.ParallelTest(t, resource.TestCase{
-<<<<<<< HEAD
-		PreCheck:                 func() { acctest.PreCheck(ctx, t); acctest.PreCheckPartitionHasService(fsx.EndpointsID, t) },
-=======
-		PreCheck:                 func() { acctest.PreCheck(t); acctest.PreCheckPartitionHasService(t, fsx.EndpointsID) },
->>>>>>> 78d002fe
+		PreCheck:                 func() { acctest.PreCheck(ctx, t); acctest.PreCheckPartitionHasService(t, fsx.EndpointsID) },
 		ErrorCheck:               acctest.ErrorCheck(t, fsx.EndpointsID),
 		ProtoV5ProviderFactories: acctest.ProtoV5ProviderFactories,
 		CheckDestroy:             testAccCheckDataRepositoryAssociationDestroy(ctx),
@@ -405,11 +369,7 @@
 	events2 := []string{"NEW"}
 
 	resource.ParallelTest(t, resource.TestCase{
-<<<<<<< HEAD
-		PreCheck:                 func() { acctest.PreCheck(ctx, t); acctest.PreCheckPartitionHasService(fsx.EndpointsID, t) },
-=======
-		PreCheck:                 func() { acctest.PreCheck(t); acctest.PreCheckPartitionHasService(t, fsx.EndpointsID) },
->>>>>>> 78d002fe
+		PreCheck:                 func() { acctest.PreCheck(ctx, t); acctest.PreCheckPartitionHasService(t, fsx.EndpointsID) },
 		ErrorCheck:               acctest.ErrorCheck(t, fsx.EndpointsID),
 		ProtoV5ProviderFactories: acctest.ProtoV5ProviderFactories,
 		CheckDestroy:             testAccCheckDataRepositoryAssociationDestroy(ctx),
@@ -454,11 +414,7 @@
 	events := []string{"NEW", "CHANGED", "DELETED"}
 
 	resource.ParallelTest(t, resource.TestCase{
-<<<<<<< HEAD
-		PreCheck:                 func() { acctest.PreCheck(ctx, t); acctest.PreCheckPartitionHasService(fsx.EndpointsID, t) },
-=======
-		PreCheck:                 func() { acctest.PreCheck(t); acctest.PreCheckPartitionHasService(t, fsx.EndpointsID) },
->>>>>>> 78d002fe
+		PreCheck:                 func() { acctest.PreCheck(ctx, t); acctest.PreCheckPartitionHasService(t, fsx.EndpointsID) },
 		ErrorCheck:               acctest.ErrorCheck(t, fsx.EndpointsID),
 		ProtoV5ProviderFactories: acctest.ProtoV5ProviderFactories,
 		CheckDestroy:             testAccCheckDataRepositoryAssociationDestroy(ctx),
@@ -496,11 +452,7 @@
 	events2 := []string{"NEW"}
 
 	resource.ParallelTest(t, resource.TestCase{
-<<<<<<< HEAD
-		PreCheck:                 func() { acctest.PreCheck(ctx, t); acctest.PreCheckPartitionHasService(fsx.EndpointsID, t) },
-=======
-		PreCheck:                 func() { acctest.PreCheck(t); acctest.PreCheckPartitionHasService(t, fsx.EndpointsID) },
->>>>>>> 78d002fe
+		PreCheck:                 func() { acctest.PreCheck(ctx, t); acctest.PreCheckPartitionHasService(t, fsx.EndpointsID) },
 		ErrorCheck:               acctest.ErrorCheck(t, fsx.EndpointsID),
 		ProtoV5ProviderFactories: acctest.ProtoV5ProviderFactories,
 		CheckDestroy:             testAccCheckDataRepositoryAssociationDestroy(ctx),
@@ -544,11 +496,7 @@
 	fileSystemPath := "/test"
 
 	resource.ParallelTest(t, resource.TestCase{
-<<<<<<< HEAD
-		PreCheck:                 func() { acctest.PreCheck(ctx, t); acctest.PreCheckPartitionHasService(fsx.EndpointsID, t) },
-=======
-		PreCheck:                 func() { acctest.PreCheck(t); acctest.PreCheckPartitionHasService(t, fsx.EndpointsID) },
->>>>>>> 78d002fe
+		PreCheck:                 func() { acctest.PreCheck(ctx, t); acctest.PreCheckPartitionHasService(t, fsx.EndpointsID) },
 		ErrorCheck:               acctest.ErrorCheck(t, fsx.EndpointsID),
 		ProtoV5ProviderFactories: acctest.ProtoV5ProviderFactories,
 		CheckDestroy:             testAccCheckDataRepositoryAssociationDestroy(ctx),

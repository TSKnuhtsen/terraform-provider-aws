// Copyright (c) HashiCorp, Inc.
// SPDX-License-Identifier: MPL-2.0

package neptune

import (
	"time"
)

const (
	propagationTimeout = 2 * time.Minute
)

const (
	engineNeptune = "neptune" // nosemgrep:ci.neptune-in-const-name,ci.neptune-in-var-name
)

func engine_Values() []string {
	return []string{
		engineNeptune,
	}
}

const (
	storageTypeStandard = "standard"
<<<<<<< HEAD
	storageTypeIopt1   = "iopt1"
=======
	storageTypeIopt1    = "iopt1"
>>>>>>> bf21d07a
)

func storageType_Values() []string {
	return []string{
		storageTypeStandard,
		storageTypeIopt1,
	}
}

const (
	clusterEndpointStatusAvailable = "available"
	clusterEndpointStatusCreating  = "creating"
	clusterEndpointStatusDeleting  = "deleting"
	clusterEndpointStatusModifying = "modifying"
)

const (
	clusterSnapshotStatusAvailable = "available"
	clusterSnapshotStatusCreating  = "creating"
)

const (
	clusterStatusAvailable                  = "available"
	clusterStatusBackingUp                  = "backing-up"
	clusterStatusConfiguringIAMDatabaseAuth = "configuring-iam-database-auth"
	clusterStatusCreating                   = "creating"
	clusterStatusDeleting                   = "deleting"
	clusterStatusMigrating                  = "migrating"
	clusterStatusModifying                  = "modifying"
	clusterStatusPreparingDataMigration     = "preparing-data-migration"
	clusterStatusUpgrading                  = "upgrading"
)

const (
	dbInstanceStatusAvailable                     = "available"
	dbInstanceStatusBackingUp                     = "backing-up"
	dbInstanceStatusConfiguringEnhancedMonitoring = "configuring-enhanced-monitoring"
	dbInstanceStatusConfiguringIAMDatabaseAuth    = "configuring-iam-database-auth"
	dbInstanceStatusConfiguringLogExports         = "configuring-log-exports"
	dbInstanceStatusCreating                      = "creating"
	dbInstanceStatusDeleting                      = "deleting"
	dbInstanceStatusMaintenance                   = "maintenance"
	dbInstanceStatusModifying                     = "modifying"
	dbInstanceStatusRebooting                     = "rebooting"
	dbInstanceStatusRenaming                      = "renaming"
	dbInstanceStatusResettingMasterCredentials    = "resetting-master-credentials"
	dbInstanceStatusStarting                      = "starting"
	dbInstanceStatusStorageOptimization           = "storage-optimization"
	dbInstanceStatusUpgrading                     = "upgrading"
)

const (
	eventSubscriptionStatusActive    = "active"
	eventSubscriptionStatusCreating  = "creating"
	eventSubscriptionStatusDeleting  = "deleting"
	eventSubscriptionStatusModifying = "modifying"
)

const (
	globalClusterStatusAvailable = "available"
	globalClusterStatusCreating  = "creating"
	globalClusterStatusDeleted   = "deleted"
	globalClusterStatusDeleting  = "deleting"
	globalClusterStatusModifying = "modifying"
	globalClusterStatusUpgrading = "upgrading"
)

const (
	clusterEndpointTypeAny    = "ANY"
	clusterEndpointTypeReader = "READER"
	clusterEndpointTypeWriter = "WRITER"
)

func clusterEndpointType_Values() []string {
	return []string{
		clusterEndpointTypeAny,
		clusterEndpointTypeReader,
		clusterEndpointTypeWriter,
	}
}

const (
	errCodeInvalidParameterValue = "InvalidParameterValue"
)<|MERGE_RESOLUTION|>--- conflicted
+++ resolved
@@ -23,11 +23,7 @@
 
 const (
 	storageTypeStandard = "standard"
-<<<<<<< HEAD
-	storageTypeIopt1   = "iopt1"
-=======
 	storageTypeIopt1    = "iopt1"
->>>>>>> bf21d07a
 )
 
 func storageType_Values() []string {

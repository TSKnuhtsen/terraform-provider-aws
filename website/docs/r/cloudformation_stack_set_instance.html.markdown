---
subcategory: "CloudFormation"
layout: "aws"
page_title: "AWS: aws_cloudformation_stack_set_instance"
description: |-
  Manages a CloudFormation StackSet Instance.
---

# Resource: aws_cloudformation_stack_set_instance

Manages a CloudFormation StackSet Instance. Instances are managed in the account and region of the StackSet after the target account permissions have been configured. Additional information about StackSets can be found in the [AWS CloudFormation User Guide](https://docs.aws.amazon.com/AWSCloudFormation/latest/UserGuide/what-is-cfnstacksets.html).

~> **NOTE:** All target accounts must have an IAM Role created that matches the name of the execution role configured in the StackSet (the `execution_role_name` argument in the `aws_cloudformation_stack_set` resource) in a trust relationship with the administrative account or administration IAM Role. The execution role must have appropriate permissions to manage resources defined in the template along with those required for StackSets to operate. See the [AWS CloudFormation User Guide](https://docs.aws.amazon.com/AWSCloudFormation/latest/UserGuide/stacksets-prereqs.html) for more details.

~> **NOTE:** To retain the Stack during Terraform resource destroy, ensure `retain_stack = true` has been successfully applied into the Terraform state first. This must be completed _before_ an apply that would destroy the resource.

## Example Usage

### Basic Usage

```terraform
resource "aws_cloudformation_stack_set_instance" "example" {
  account_id     = "123456789012"
  region         = "us-east-1"
  stack_set_name = aws_cloudformation_stack_set.example.name
}
```

### Example IAM Setup in Target Account

```terraform
data "aws_iam_policy_document" "AWSCloudFormationStackSetExecutionRole_assume_role_policy" {
  statement {
    actions = ["sts:AssumeRole"]
    effect  = "Allow"

    principals {
      identifiers = [aws_iam_role.AWSCloudFormationStackSetAdministrationRole.arn]
      type        = "AWS"
    }
  }
}

resource "aws_iam_role" "AWSCloudFormationStackSetExecutionRole" {
  assume_role_policy = data.aws_iam_policy_document.AWSCloudFormationStackSetExecutionRole_assume_role_policy.json
  name               = "AWSCloudFormationStackSetExecutionRole"
}

# Documentation: https://docs.aws.amazon.com/AWSCloudFormation/latest/UserGuide/stacksets-prereqs.html
# Additional IAM permissions necessary depend on the resources defined in the StackSet template
data "aws_iam_policy_document" "AWSCloudFormationStackSetExecutionRole_MinimumExecutionPolicy" {
  statement {
    actions = [
      "cloudformation:*",
      "s3:*",
      "sns:*",
    ]

    effect    = "Allow"
    resources = ["*"]
  }
}

resource "aws_iam_role_policy" "AWSCloudFormationStackSetExecutionRole_MinimumExecutionPolicy" {
  name   = "MinimumExecutionPolicy"
  policy = data.aws_iam_policy_document.AWSCloudFormationStackSetExecutionRole_MinimumExecutionPolicy.json
  role   = aws_iam_role.AWSCloudFormationStackSetExecutionRole.name
}
```

### Example Deployment across Organizations account

```terraform
resource "aws_cloudformation_stack_set_instance" "example" {
  deployment_targets {
    organizational_unit_ids = [aws_organizations_organization.example.roots[0].id]
  }

  region         = "us-east-1"
  stack_set_name = aws_cloudformation_stack_set.example.name
}
```

## Argument Reference

This resource supports the following arguments:

* `stack_set_name` - (Required) Name of the StackSet.
* `account_id` - (Optional) Target AWS Account ID to create a Stack based on the StackSet. Defaults to current account.
* `deployment_targets` - (Optional) The AWS Organizations accounts to which StackSets deploys. StackSets doesn't deploy stack instances to the organization management account, even if the organization management account is in your organization or in an OU in your organization. Drift detection is not possible for this argument. See [deployment_targets](#deployment_targets-argument-reference) below.
* `parameter_overrides` - (Optional) Key-value map of input parameters to override from the StackSet for this Instance.
* `region` - (Optional) Target AWS Region to create a Stack based on the StackSet. Defaults to current region.
* `retain_stack` - (Optional) During Terraform resource destroy, remove Instance from StackSet while keeping the Stack and its associated resources. Must be enabled in Terraform state _before_ destroy operation to take effect. You cannot reassociate a retained Stack or add an existing, saved Stack to a new StackSet. Defaults to `false`.
* `call_as` - (Optional) Specifies whether you are acting as an account administrator in the organization's management account or as a delegated administrator in a member account. Valid values: `SELF` (default), `DELEGATED_ADMIN`.
* `operation_preferences` - (Optional) Preferences for how AWS CloudFormation performs a stack set operation.

### `deployment_targets` Argument Reference

The `deployment_targets` configuration block supports the following arguments:

* `organizational_unit_ids` - (Optional) The organization root ID or organizational unit (OU) IDs to which StackSets deploys.

### `operation_preferences` Argument Reference

The `operation_preferences` configuration block supports the following arguments:

* `failure_tolerance_count` - (Optional) The number of accounts, per Region, for which this operation can fail before AWS CloudFormation stops the operation in that Region.
* `failure_tolerance_percentage` - (Optional) The percentage of accounts, per Region, for which this stack operation can fail before AWS CloudFormation stops the operation in that Region.
* `max_concurrent_count` - (Optional) The maximum number of accounts in which to perform this operation at one time.
* `max_concurrent_percentage` - (Optional) The maximum percentage of accounts in which to perform this operation at one time.
* `region_concurrency_type` - (Optional) The concurrency type of deploying StackSets operations in Regions, could be in parallel or one Region at a time. Valid values are `SEQUENTIAL` and `PARALLEL`.
* `region_order` - (Optional) The order of the Regions in where you want to perform the stack operation.

## Attribute Reference

This resource exports the following attributes in addition to the arguments above:

* `id` - Unique identifier for the resource. If `deployment_targets` is set, this is a comma-delimited string combining stack set name, organizational unit IDs (`/`-delimited), and region (ie. `mystack,ou-123/ou-456,us-east-1`). Otherwise, this is a comma-delimited string combining stack set name, AWS account ID, and region (ie. `mystack,123456789012,us-east-1`).
* `organizational_unit_id` - The organization root ID or organizational unit (OU) ID in which the stack is deployed.
* `stack_id` - Stack identifier.
* `stack_instance_summaries` - List of stack instances created from an organizational unit deployment target. This will only be populated when `deployment_targets` is set. See [`stack_instance_summaries`](#stack_instance_summaries-attribute-reference).

### `stack_instance_summaries` Attribute Reference

* `account_id` - AWS account ID in which the stack is deployed.
* `organizational_unit_id` - Organizational unit ID in which the stack is deployed.
* `stack_id` - Stack identifier.

## Timeouts

[Configuration options](https://developer.hashicorp.com/terraform/language/resources/syntax#operation-timeouts):

* `create` - (Default `30m`)
* `update` - (Default `30m`)
* `delete` - (Default `30m`)

## Import

<<<<<<< HEAD
CloudFormation StackSet Instances that target an AWS account can be imported using the stack set name, AWS account ID, and region separated by commas (`,`) e.g.
=======
Import CloudFormation StackSet Instances that target an AWS Account ID using the StackSet name, target AWS account ID, and target AWS region separated by commas (`,`). For example:
>>>>>>> de664b52

```
$ terraform import aws_cloudformation_stack_set_instance.example example,123456789012,us-east-1
```

<<<<<<< HEAD
CloudFormation StackSet Instances that target AWS organizational units can be imported using the stack set name, a slash (`/`) separated list of organizational unit IDs, and region separated by commas (`,`) e.g.
=======
Import CloudFormation StackSet Instances that target AWS Organizational Units using the StackSet name, a slash (`/`) separated list of organizational unit IDs, and target AWS region separated by commas (`,`). For example:
>>>>>>> de664b52

```
$ terraform import aws_cloudformation_stack_set_instance.example example,ou-sdas-123123123/ou-sdas-789789789,us-east-1
```<|MERGE_RESOLUTION|>--- conflicted
+++ resolved
@@ -136,21 +136,13 @@
 
 ## Import
 
-<<<<<<< HEAD
-CloudFormation StackSet Instances that target an AWS account can be imported using the stack set name, AWS account ID, and region separated by commas (`,`) e.g.
-=======
-Import CloudFormation StackSet Instances that target an AWS Account ID using the StackSet name, target AWS account ID, and target AWS region separated by commas (`,`). For example:
->>>>>>> de664b52
+Import CloudFormation StackSet Instances that target an AWS account using the stack set name, AWS account ID, and region separated by commas (`,`). For example:
 
 ```
 $ terraform import aws_cloudformation_stack_set_instance.example example,123456789012,us-east-1
 ```
 
-<<<<<<< HEAD
-CloudFormation StackSet Instances that target AWS organizational units can be imported using the stack set name, a slash (`/`) separated list of organizational unit IDs, and region separated by commas (`,`) e.g.
-=======
-Import CloudFormation StackSet Instances that target AWS Organizational Units using the StackSet name, a slash (`/`) separated list of organizational unit IDs, and target AWS region separated by commas (`,`). For example:
->>>>>>> de664b52
+Import CloudFormation StackSet Instances that target AWS organizational units using the stack set name, a slash (`/`) separated list of organizational unit IDs, and region separated by commas (`,`). For example:
 
 ```
 $ terraform import aws_cloudformation_stack_set_instance.example example,ou-sdas-123123123/ou-sdas-789789789,us-east-1
